--- conflicted
+++ resolved
@@ -186,16 +186,6 @@
 		add_filter( 'template_include', [ $this, 'filter_template_include' ], PHP_INT_MAX );
 		add_filter( 'pre_handle_404', [ $this, 'redirect_post_type_archive_urls' ], 10, 2 );
 
-<<<<<<< HEAD
-=======
-		add_filter( 'option_amp-options', [ $this, 'filter_amp_options' ] );
-		add_filter( 'amp_supportable_post_types', [ $this, 'filter_supportable_post_types' ] );
-		add_filter( 'amp_to_amp_linking_element_excluded', [ $this, 'filter_amp_to_amp_linking_element_excluded' ], 10, 4 );
-		add_filter( 'amp_content_sanitizers', [ $this, 'add_amp_content_sanitizers' ] );
-		add_filter( 'amp_validation_error_sanitized', [ $this, 'filter_amp_story_element_validation_error_sanitized' ], 10, 2 );
-		add_filter( 'web_stories_amp_validation_error_sanitized', [ $this, 'filter_amp_story_element_validation_error_sanitized' ], 10, 2 );
-
->>>>>>> 8c66dc8e
 		add_filter( '_wp_post_revision_fields', [ $this, 'filter_revision_fields' ], 10, 2 );
 
 		// Filter RSS content fields.
@@ -322,224 +312,6 @@
 	}
 
 	/**
-<<<<<<< HEAD
-=======
-	 * Get the post type for the current request.
-	 *
-	 * @SuppressWarnings(PHPMD.NPathComplexity)
-	 *
-	 * @since 1.0.0
-	 *
-	 * @return string|null
-	 */
-	protected function get_request_post_type() {
-		// phpcs:disable WordPress.Security.NonceVerification.Recommended, WordPress.Security.ValidatedSanitizedInput.InputNotSanitized
-
-		if ( did_action( 'wp' ) && is_singular() ) {
-			$post_type = get_post_type( get_queried_object_id() );
-			return $post_type ?: null;
-		}
-
-		if (
-			is_admin()
-			&&
-			isset( $_GET['action'], $_GET['post'] )
-			&&
-			'amp_validate' === $_GET['action']
-			&&
-			get_post_type( (int) $_GET['post'] ) === self::AMP_VALIDATED_URL_POST_TYPE
-		) {
-			return $this->get_validated_url_post_type( (int) $_GET['post'] );
-		}
-
-		$current_screen = function_exists( 'get_current_screen' ) ? get_current_screen() : null;
-
-		if ( $current_screen instanceof WP_Screen ) {
-			$current_post = get_post();
-
-			if ( self::AMP_VALIDATED_URL_POST_TYPE === $current_screen->post_type && $current_post instanceof WP_Post && $current_post->post_type === $current_screen->post_type ) {
-				$validated_url_post_type = $this->get_validated_url_post_type( $current_post->ID );
-				if ( $validated_url_post_type ) {
-					return $validated_url_post_type;
-				}
-			}
-
-			if ( $current_screen->post_type ) {
-				return $current_screen->post_type;
-			}
-
-			return null;
-		}
-
-		if ( isset( $_SERVER['REQUEST_URI'] ) && false !== strpos( (string) wp_unslash( $_SERVER['REQUEST_URI'] ), '/web-stories/v1/web-story/' ) ) {
-			return self::POST_TYPE_SLUG;
-		}
-
-		// phpcs:enable WordPress.Security.NonceVerification.Recommended, WordPress.Security.ValidatedSanitizedInput.InputNotSanitized
-
-		return null;
-	}
-
-	/**
-	 * Get the singular post type which is the queried object for the given validated URL post.
-	 *
-	 * @since 1.0.0
-	 *
-	 * @param int $post_id Post ID for Validated URL Post.
-	 *
-	 * @return string|null Post type or null if validated URL is not for a singular post.
-	 */
-	protected function get_validated_url_post_type( $post_id ) {
-		if ( empty( $post_id ) ) {
-			return null;
-		}
-
-		$post = get_post( $post_id );
-		if ( ! ( $post instanceof WP_Post ) ) {
-			return null;
-		}
-
-		if ( self::AMP_VALIDATED_URL_POST_TYPE !== $post->post_type ) {
-			return null;
-		}
-
-		$queried_object = get_post_meta( $post->ID, '_amp_queried_object', true );
-		if ( isset( $queried_object['id'], $queried_object['type'] ) && 'post' === $queried_object['type'] ) {
-			$post_type = get_post_type( $queried_object['id'] );
-			if ( $post_type ) {
-				return $post_type;
-			}
-		}
-		return null;
-	}
-
-	/**
-	 * Filter AMP options to force Standard mode (AMP-first) when a web story is being requested.
-	 *
-	 * @since 1.0.0
-	 *
-	 * @param array $options Options.
-	 *
-	 * @return array Filtered options.
-	 */
-	public function filter_amp_options( $options ) {
-		if ( $this->get_request_post_type() === self::POST_TYPE_SLUG ) {
-			$options['theme_support']          = 'standard';
-			$options['supported_post_types'][] = self::POST_TYPE_SLUG;
-			$options['supported_templates'][]  = 'is_singular';
-		}
-		return $options;
-	}
-
-	/**
-	 * Filter the post types which are supportable.
-	 *
-	 * Remove web-stories from the list unless the currently requested post type is for a web-story. This is done in
-	 * order to hide stories from the list of supportable post types on the AMP Settings screen.
-	 *
-	 * @since 1.0.0
-	 *
-	 * @param string[] $post_types Post types.
-	 *
-	 * @return array Supportable post types.
-	 */
-	public function filter_supportable_post_types( $post_types ) {
-		if ( $this->get_request_post_type() === self::POST_TYPE_SLUG ) {
-			$post_types = array_merge( $post_types, [ self::POST_TYPE_SLUG ] );
-		} else {
-			$post_types = array_diff( $post_types, [ self::POST_TYPE_SLUG ] );
-		}
-
-		return array_values( $post_types );
-	}
-
-	/**
-	 * Filters the AMP plugin's sanitizers.
-	 *
-	 * @since 1.2.0
-	 *
-	 * @param array $sanitizers Sanitizers.
-	 * @return array Sanitizers.
-	 */
-	public function add_amp_content_sanitizers( $sanitizers ) {
-		if ( ! is_singular( 'web-story' ) ) {
-			return $sanitizers;
-		}
-
-		$post = get_queried_object();
-		if ( ! ( $post instanceof WP_Post ) ) {
-			return $sanitizers;
-		}
-
-		$story = new Story();
-		$story->load_from_post( $post );
-		$sanitizers[ AMP_Story_Sanitizer::class ] = [
-			'publisher_logo'             => $this->get_publisher_logo(),
-			'publisher_logo_placeholder' => $this->get_publisher_logo_placeholder(),
-			'poster_images'              => [
-				'poster-portrait-src'  => $story->get_poster_portrait(),
-				'poster-square-src'    => $story->get_poster_square(),
-				'poster-landscape-src' => $story->get_poster_landscape(),
-			],
-		];
-
-		return $sanitizers;
-	}
-
-	/**
-	 * Filter amp_validation_error_sanitized to prevent invalid markup removal for the amp-story element.
-	 *
-	 * Since the amp-story element requires the poster-portrait-src attribute to be valid, when this attribute is absent
-	 * the AMP plugin will try to remove the amp-story element altogether. This is not the preferred resolution! So
-	 * instead, this will force the invalid markup to be kept. When this is done, the AMP plugin in Standard mode
-	 * (which Web Stories enforces while serving singular web-story posts) will remove the amp attribute from the html
-	 * element so that the page will not be advertised as AMP. This prevents GSC from complaining about a validation
-	 * issue which we already know about.
-	 *
-	 * @since 1.0.0
-	 * @link https://github.com/ampproject/amp-wp/blob/c6aed8f/includes/validation/class-amp-validation-manager.php#L1777-L1809
-	 *
-	 * @param null|bool $sanitized Whether sanitized. Null means sanitization is not overridden.
-	 * @param array     $error Validation error being sanitized.
-	 * @return null|bool Whether sanitized.
-	 */
-	public function filter_amp_story_element_validation_error_sanitized( $sanitized, $error ) {
-		if (
-			( isset( $error['node_type'], $error['node_name'], $error['parent_name'] ) ) &&
-			(
-				( XML_ELEMENT_NODE === $error['node_type'] && 'amp-story' === $error['node_name'] && 'body' === $error['parent_name'] ) ||
-				( XML_ATTRIBUTE_NODE === $error['node_type'] && 'poster-portrait-src' === $error['node_name'] && 'amp-story' === $error['parent_name'] ) ||
-				( XML_ATTRIBUTE_NODE === $error['node_type'] && 'publisher-logo-src' === $error['node_name'] && 'amp-story' === $error['parent_name'] )
-			)
-		) {
-			return false;
-		}
-
-		return $sanitized;
-	}
-
-	/**
-	 * Filters whether AMP-to-AMP is excluded for an element.
-	 *
-	 * The element may be either a link (`a` or `area`) or a `form`.
-	 *
-	 * @param bool       $excluded Excluded. Default value is whether element already has a `noamphtml` link relation or the URL is among `excluded_urls`.
-	 * @param string     $url      URL considered for exclusion.
-	 * @param string[]   $rel      Link relations.
-	 * @param DOMElement $element  The element considered for excluding from AMP-to-AMP linking. May be instance of `a`, `area`, or `form`.
-	 * @return bool Whether AMP-to-AMP is excluded.
-	 */
-	public function filter_amp_to_amp_linking_element_excluded( $excluded, $url, $rel, $element ) {
-		if ( $element instanceof DOMElement && $element->parentNode instanceof DOMElement && 'amp-story-player' === $element->parentNode->tagName ) {
-			return true;
-		}
-
-		return $excluded;
-
-	}
-
-	/**
->>>>>>> 8c66dc8e
 	 * Add story_author as allowed orderby value for REST API.
 	 *
 	 * @since 1.0.0
