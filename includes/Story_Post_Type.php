--- conflicted
+++ resolved
@@ -182,11 +182,8 @@
 		add_filter( 'option_amp-options', [ $this, 'filter_amp_options' ] );
 		add_filter( 'amp_supportable_post_types', [ $this, 'filter_supportable_post_types' ] );
 		add_filter( 'amp_validation_error_sanitized', [ $this, 'filter_amp_story_element_validation_error_sanitized' ], 10, 2 );
-<<<<<<< HEAD
+		add_filter( 'amp_to_amp_linking_element_excluded', [ $this, 'filter_amp_to_amp_linking_element_excluded' ], 10, 4 );
 		add_filter( 'web_stories_amp_validation_error_sanitized', [ $this, 'filter_amp_story_element_validation_error_sanitized' ], 10, 2 );
-=======
-		add_filter( 'amp_to_amp_linking_element_excluded', [ $this, 'filter_amp_to_amp_linking_element_excluded' ], 10, 4 );
->>>>>>> 93b8e587
 
 		add_filter( '_wp_post_revision_fields', [ $this, 'filter_revision_fields' ], 10, 2 );
 
