<?php
/**
 * Class Story_Post_Type.
 *
 * @package   Google\Web_Stories
 * @copyright 2020 Google LLC
 * @license   https://www.apache.org/licenses/LICENSE-2.0 Apache License 2.0
 * @link      https://github.com/google/web-stories-wp
 */

/**
 * Copyright 2020 Google LLC
 *
 * Licensed under the Apache License, Version 2.0 (the "License");
 * you may not use this file except in compliance with the License.
 * You may obtain a copy of the License at
 *
 *     https://www.apache.org/licenses/LICENSE-2.0
 *
 * Unless required by applicable law or agreed to in writing, software
 * distributed under the License is distributed on an "AS IS" BASIS,
 * WITHOUT WARRANTIES OR CONDITIONS OF ANY KIND, either express or implied.
 * See the License for the specific language governing permissions and
 * limitations under the License.
 */

namespace Google\Web_Stories;

use Google\Web_Stories\Model\Story;
use Google\Web_Stories\REST_API\Stories_Controller;
use Google\Web_Stories\Story_Renderer\Embed;
use Google\Web_Stories\Story_Renderer\Image;
use Google\Web_Stories\Traits\Assets;
use Google\Web_Stories\Traits\Publisher;
use Google\Web_Stories\Traits\Types;
use WP_Post;
use WP_Role;
use WP_Post_Type;
use WP_Screen;

/**
 * Class Story_Post_Type.
 *
 * @SuppressWarnings(PHPMD.ExcessivePublicCount)
 * @SuppressWarnings(PHPMD.ExcessiveClassComplexity)
 * @SuppressWarnings(PHPMD.TooManyFields)
 * @SuppressWarnings(PHPMD.TooManyPublicMethods)
 */
class Story_Post_Type {
	use Publisher;
	use Types;
	use Assets;

	/**
	 * The slug of the stories post type.
	 *
	 * @var string
	 */
	const POST_TYPE_SLUG = 'web-story';

	/**
	 * Web Stories editor script handle.
	 *
	 * @var string
	 */
	const WEB_STORIES_SCRIPT_HANDLE = 'edit-story';

	/**
	 * The rewrite slug for this post type.
	 *
	 * @var string
	 */
	const REWRITE_SLUG = 'web-stories';

	/**
	 * Style Present options name.
	 *
	 * @var string
	 */
	const STYLE_PRESETS_OPTION = 'web_stories_style_presets';

	/**
	 * Experiments instance.
	 *
	 * @var Experiments Experiments instance.
	 */
	private $experiments;

	/**
	 * Decoder instance.
	 *
	 * @var Decoder Decoder instance.
	 */
	private $decoder;

	/**
	 * Dashboard constructor.
	 *
	 * @since 1.0.0
	 *
	 * @param Experiments $experiments Experiments instance.
	 */
	public function __construct( Experiments $experiments ) {
		$this->experiments = $experiments;
		$this->decoder     = new Decoder( $this->experiments );
	}

	/**
	 * Registers the post type for stories.
	 *
	 * @todo refactor
	 *
	 * @since 1.0.0
	 *
	 * @return void
	 */
	public function init() {
		register_post_type(
			self::POST_TYPE_SLUG,
			[
				'labels'                => [
					'name'                     => _x( 'Stories', 'post type general name', 'web-stories' ),
					'singular_name'            => _x( 'Story', 'post type singular name', 'web-stories' ),
					'add_new'                  => _x( 'Add New', 'story', 'web-stories' ),
					'add_new_item'             => __( 'Add New Story', 'web-stories' ),
					'edit_item'                => __( 'Edit Story', 'web-stories' ),
					'new_item'                 => __( 'New Story', 'web-stories' ),
					'view_item'                => __( 'View Story', 'web-stories' ),
					'view_items'               => __( 'View Stories', 'web-stories' ),
					'search_items'             => __( 'Search Stories', 'web-stories' ),
					'not_found'                => __( 'No stories found.', 'web-stories' ),
					'not_found_in_trash'       => __( 'No stories found in Trash.', 'web-stories' ),
					'all_items'                => __( 'All Stories', 'web-stories' ),
					'archives'                 => __( 'Story Archives', 'web-stories' ),
					'attributes'               => __( 'Story Attributes', 'web-stories' ),
					'insert_into_item'         => __( 'Insert into story', 'web-stories' ),
					'uploaded_to_this_item'    => __( 'Uploaded to this story', 'web-stories' ),
					'featured_image'           => __( 'Featured Image', 'web-stories' ),
					'set_featured_image'       => __( 'Set featured image', 'web-stories' ),
					'remove_featured_image'    => __( 'Remove featured image', 'web-stories' ),
					'use_featured_image'       => __( 'Use as featured image', 'web-stories' ),
					'filter_items_list'        => __( 'Filter stories list', 'web-stories' ),
					'items_list_navigation'    => __( 'Stories list navigation', 'web-stories' ),
					'items_list'               => __( 'Stories list', 'web-stories' ),
					'item_published'           => __( 'Story published.', 'web-stories' ),
					'item_published_privately' => __( 'Story published privately.', 'web-stories' ),
					'item_reverted_to_draft'   => __( 'Story reverted to draft.', 'web-stories' ),
					'item_scheduled'           => __( 'Story scheduled', 'web-stories' ),
					'item_updated'             => __( 'Story updated.', 'web-stories' ),
					'menu_name'                => _x( 'Stories', 'admin menu', 'web-stories' ),
					'name_admin_bar'           => _x( 'Story', 'add new on admin bar', 'web-stories' ),
				],
				'menu_icon'             => $this->get_post_type_icon(),
				'supports'              => [
					'title', // Used for amp-story[title].
					'author',
					'editor',
					'excerpt',
					'thumbnail', // Used for poster images.
					'revisions', // Without this, the REST API will return 404 for an autosave request.
				],
				'rewrite'               => [
					'slug'       => self::REWRITE_SLUG,
					'with_front' => false,
				],
				'public'                => true,
				'has_archive'           => true,
				'show_ui'               => true,
				'show_in_rest'          => true,
				'rest_controller_class' => Stories_Controller::class,
				'capability_type'       => [ 'web-story', 'web-stories' ],
				'map_meta_cap'          => true,
			]
		);

		add_action( 'admin_enqueue_scripts', [ $this, 'admin_enqueue_scripts' ] );
		add_filter( 'show_admin_bar', [ $this, 'show_admin_bar' ] ); // phpcs:ignore WordPressVIPMinimum.UserExperience.AdminBarRemoval.RemovalDetected
		add_filter( 'replace_editor', [ $this, 'replace_editor' ], 10, 2 );
		add_filter( 'use_block_editor_for_post_type', [ $this, 'filter_use_block_editor_for_post_type' ], 10, 2 );

		add_filter( 'rest_' . self::POST_TYPE_SLUG . '_collection_params', [ $this, 'filter_rest_collection_params' ], 10, 2 );

		// Select the single-web-story.php template for Stories.
		add_filter( 'template_include', [ $this, 'filter_template_include' ], PHP_INT_MAX );
		add_filter( 'pre_handle_404', [ $this, 'redirect_post_type_archive_urls' ], 10, 2 );

		add_filter( '_wp_post_revision_fields', [ $this, 'filter_revision_fields' ], 10, 2 );

		// Filter RSS content fields.
		add_filter( 'the_content_feed', [ $this, 'embed_image' ] );
		add_filter( 'the_excerpt_rss', [ $this, 'embed_image' ] );

		// Filter content and excerpt for search and post type archive.
		add_filter( 'the_content', [ $this, 'embed_player' ], PHP_INT_MAX );
		add_filter( 'the_excerpt', [ $this, 'embed_player' ], PHP_INT_MAX );

		add_filter( 'wp_insert_post_data', [ $this, 'change_default_title' ] );

		add_filter( 'bulk_post_updated_messages', [ $this, 'bulk_post_updated_messages' ], 10, 2 );
		add_filter( 'site_option_upload_filetypes', [ $this, 'filter_list_of_allowed_filetypes' ] );
	}

	/**
	 * Adds story capabilities to default user roles.
	 *
	 * This gives WordPress site owners more granular control over story management,
	 * as they can customize this to their liking.
	 *
	 * @since 1.0.0
	 *
	 * @return void
	 */
	public function add_caps_to_roles() {
		$post_type_object = get_post_type_object( self::POST_TYPE_SLUG );

		if ( ! $post_type_object ) {
			return;
		}

		$all_capabilities = array_values( (array) $post_type_object->cap );

		$administrator = get_role( 'administrator' );
		$editor        = get_role( 'editor' );
		$author        = get_role( 'author' );
		$contributor   = get_role( 'contributor' );

		if ( $administrator instanceof WP_Role ) {
			foreach ( $all_capabilities as $cap ) {
				$administrator->add_cap( $cap );
			}
		}

		if ( $editor instanceof WP_Role ) {
			foreach ( $all_capabilities as $cap ) {
				$editor->add_cap( $cap );
			}
		}

		if ( $author instanceof WP_Role ) {
			$author->add_cap( 'edit_web-stories' );
			$author->add_cap( 'edit_published_web-stories' );
			$author->add_cap( 'delete_web-stories' );
			$author->add_cap( 'delete_published_web-stories' );
			$author->add_cap( 'publish_web-stories' );
		}

		if ( $contributor instanceof WP_Role ) {
			$contributor->add_cap( 'edit_web-stories' );
			$contributor->add_cap( 'delete_web-stories' );
		}

		/**
		 * Fires when adding the custom capabilities to existing roles.
		 *
		 * Can be used to add the capabilities to other, custom roles.
		 *
		 * @since 1.0.0
		 *
		 * @param array $all_capabilities List of all post type capabilities, for reference.
		 */
		do_action( 'web_stories_add_capabilities', $all_capabilities );
	}

	/**
	 * Removes story capabilities from all user roles.
	 *
	 * @since 1.0.0
	 *
	 * @return void
	 */
	public function remove_caps_from_roles() {
		$post_type_object = get_post_type_object( self::POST_TYPE_SLUG );

		if ( ! $post_type_object ) {
			return;
		}

		$all_capabilities = array_values( (array) $post_type_object->cap );
		$all_roles        = wp_roles();
		$roles            = array_values( (array) $all_roles->role_objects );
		foreach ( $roles as $role ) {
			if ( $role instanceof WP_Role ) {
				foreach ( $all_capabilities as $cap ) {
					$role->remove_cap( $cap );
				}
			}
		}

		/**
		 * Fires when removing the custom capabilities from existing roles.
		 *
		 * Can be used to remove the capabilities from other, custom roles.
		 *
		 * @since 1.0.0
		 *
		 * @param array $all_capabilities List of all post type capabilities, for reference.
		 */
		do_action( 'web_stories_remove_capabilities', $all_capabilities );
	}

	/**
	 * Base64 encoded svg icon.
	 *
	 * @since 1.0.0
	 *
	 * @return string Base64-encoded SVG icon.
	 */
	protected function get_post_type_icon() {
		return 'data:image/svg+xml;base64,PHN2ZyB3aWR0aD0iMjAiIGhlaWdodD0iMjAiIGZpbGw9Im5vbmUiIHhtbG5zPSJodHRwOi8vd3d3LnczLm9yZy8yMDAwL3N2ZyI+PHBhdGggZmlsbC1ydWxlPSJldmVub2RkIiBjbGlwLXJ1bGU9ImV2ZW5vZGQiIGQ9Ik0xMCAyMGM1LjUyMyAwIDEwLTQuNDc3IDEwLTEwUzE1LjUyMyAwIDEwIDAgMCA0LjQ3NyAwIDEwczQuNDc3IDEwIDEwIDEwek01LjUgNmExIDEgMCAwMTEtMUgxMWExIDEgMCAwMTEgMXY4YTEgMSAwIDAxLTEgMUg2LjVhMSAxIDAgMDEtMS0xVjZ6TTEzIDZhMSAxIDAgMDExIDF2NmExIDEgMCAwMS0xIDFWNnptMi43NSAxLjc1QS43NS43NSAwIDAwMTUgN3Y2YS43NS43NSAwIDAwLjc1LS43NXYtNC41eiIgZmlsbD0iI2EwYTVhYSIvPjwvc3ZnPg==';
	}

	/**
	 * Add story_author as allowed orderby value for REST API.
	 *
	 * @since 1.0.0
	 *
	 * @param array        $query_params Array of allowed query params.
	 * @param WP_Post_Type $post_type Post type.
	 *
	 * @return array Array of query params.
	 */
	public function filter_rest_collection_params( $query_params, $post_type ) {
		if ( self::POST_TYPE_SLUG !== $post_type->name ) {
			return $query_params;
		}

		if ( empty( $query_params['orderby'] ) ) {
			return $query_params;
		}
		$query_params['orderby']['enum'][] = 'story_author';
		return $query_params;
	}

	/**
	 * Filters the revision fields to ensure that JSON representation gets saved to Story revisions.
	 *
	 * @since 1.0.0
	 *
	 * @param array $fields Array of allowed revision fields.
	 * @param array $story Story post array.
	 *
	 * @return array Array of allowed fields.
	 */
	public function filter_revision_fields( $fields, $story ) {
		if ( self::POST_TYPE_SLUG === $story['post_type'] ) {
			$fields['post_content_filtered'] = __( 'Story data', 'web-stories' );
		}
		return $fields;
	}

	/**
	 * Filter if show admin bar on single post type.
	 *
	 * @since 1.0.0
	 *
	 * @param boolean $show Current value of filter.
	 *
	 * @return bool
	 */
	public function show_admin_bar( $show ) {
		if ( is_singular( self::POST_TYPE_SLUG ) ) {
			$show = false;
		}

		return $show;
	}

	/**
	 * Replace default post editor with our own implementation.
	 *
	 * @codeCoverageIgnore
	 *
	 * @since 1.0.0
	 *
	 * @param bool    $replace Bool if to replace editor or not.
	 * @param WP_Post $post    Current post object.
	 *
	 * @return bool Whether the editor has been replaced.
	 */
	public function replace_editor( $replace, $post ) {
		if ( self::POST_TYPE_SLUG === get_post_type( $post ) ) {

			// Since the 'replace_editor' filter can be run multiple times, only load the
			// custom editor after the 'current_screen' action when we can be certain the
			// $post_type, $post_type_object, $post globals are all set by WordPress.
			if ( did_action( 'current_screen' ) ) {
				require_once WEBSTORIES_PLUGIN_DIR_PATH . 'includes/templates/admin/edit-story.php';
			}

			return true;
		}

		return $replace;
	}

	/**
	 * Filters whether post type supports the block editor.
	 *
	 * Disables the block editor and associated logic (like enqueueing assets)
	 * for the story post type.
	 *
	 * @since 1.0.0
	 *
	 * @param bool   $use_block_editor  Whether the post type can be edited or not. Default true.
	 * @param string $post_type         The post type being checked.
	 *
	 * @return bool Whether to use the block editor.
	 */
	public function filter_use_block_editor_for_post_type( $use_block_editor, $post_type ) {
		if ( self::POST_TYPE_SLUG === $post_type ) {
			return false;
		}

		return $use_block_editor;
	}

	/**
	 *
	 * Enqueue scripts for the element editor.
	 *
	 * @since 1.0.0
	 *
	 * @param string $hook The current admin page.
	 *
	 * @return void
	 */
	public function admin_enqueue_scripts( $hook ) {
		$screen = get_current_screen();

		if ( ! $screen instanceof WP_Screen ) {
			return;
		}

		if ( self::POST_TYPE_SLUG !== $screen->post_type ) {
			return;
		}

		// Only output scripts and styles where in edit screens.
		if ( ! in_array( $hook, [ 'post.php', 'post-new.php' ], true ) ) {
			return;
		}

		// Force media model to load.
		wp_enqueue_media();

		wp_register_style(
			'roboto',
			'https://fonts.googleapis.com/css2?family=Roboto:ital,wght@0,100;0,300;0,400;0,500;0,700;0,900;1,100;1,300;1,400;1,500;1,700;1,900&display=swap',
			[],
			WEBSTORIES_VERSION
		);

		$this->enqueue_script( self::WEB_STORIES_SCRIPT_HANDLE, [ Tracking::SCRIPT_HANDLE ] );
		$this->enqueue_style( self::WEB_STORIES_SCRIPT_HANDLE, [ 'roboto' ] );

		wp_localize_script(
			self::WEB_STORIES_SCRIPT_HANDLE,
			'webStoriesEditorSettings',
			$this->get_editor_settings()
		);

		// Dequeue forms.css, see https://github.com/google/web-stories-wp/issues/349 .
		$this->remove_admin_style( [ 'forms' ] );
	}

	/**
	 * Get editor settings as an array.
	 *
	 * @since 1.0.0
	 *
	 * @return array
	 */
	public function get_editor_settings() {
		$post                     = get_post();
		$story_id                 = ( $post ) ? $post->ID : null;
		$rest_base                = self::POST_TYPE_SLUG;
		$has_publish_action       = false;
		$has_assign_author_action = false;
		$has_upload_media_action  = current_user_can( 'upload_files' );
		$post_type_object         = get_post_type_object( self::POST_TYPE_SLUG );

		if ( $post_type_object instanceof WP_Post_Type ) {
			$rest_base = ! empty( $post_type_object->rest_base ) ? $post_type_object->rest_base : $post_type_object->name;
			if ( property_exists( $post_type_object->cap, 'publish_posts' ) ) {
				$has_publish_action = current_user_can( $post_type_object->cap->publish_posts );
			}
			if ( property_exists( $post_type_object->cap, 'edit_others_posts' ) ) {
				$has_assign_author_action = current_user_can( $post_type_object->cap->edit_others_posts );
			}
		}

		// Media settings.
		$max_upload_size = wp_max_upload_size();
		if ( ! $max_upload_size ) {
			$max_upload_size = 0;
		}

		$preview_query_args = [
			'preview_id'    => $story_id,
			// Leveraging the default WP post preview logic.
			'preview_nonce' => wp_create_nonce( 'post_preview_' . $story_id ),
		];

		$settings = [
			'id'         => 'edit-story',
			'config'     => [
				'autoSaveInterval' => defined( 'AUTOSAVE_INTERVAL' ) ? AUTOSAVE_INTERVAL : null,
				'isRTL'            => is_rtl(),
				'locale'           => ( new Locale() )->get_locale_settings(),
				'allowedMimeTypes' => $this->get_allowed_mime_types(),
				'allowedFileTypes' => $this->get_allowed_file_types(),
				'postType'         => self::POST_TYPE_SLUG,
				'storyId'          => $story_id,
				'previewLink'      => get_preview_post_link( $story_id, $preview_query_args ),
				'maxUpload'        => $max_upload_size,
				'capabilities'     => [
					'hasPublishAction'      => $has_publish_action,
					'hasAssignAuthorAction' => $has_assign_author_action,
					'hasUploadMediaAction'  => $has_upload_media_action,
				],
				'api'              => [
<<<<<<< HEAD
					'users'       => '/wp/v2/users',
					'stories'     => sprintf( '/web-stories/v1/%s', $rest_base ),
					'media'       => '/web-stories/v1/media',
					'link'        => '/web-stories/v1/link',
					'statusCheck' => '/web-stories/v1/status-check',
=======
					'users'   => '/web-stories/v1/users',
					'stories' => sprintf( '/web-stories/v1/%s', $rest_base ),
					'media'   => '/web-stories/v1/media',
					'link'    => '/web-stories/v1/link',
>>>>>>> a6e8d34d
				],
				'metadata'         => [
					'publisher' => $this->get_publisher_data(),
				],
				'version'          => WEBSTORIES_VERSION,
				'encodeMarkup'     => $this->decoder->supports_decoding(),
			],
			'flags'      => array_merge(
				$this->experiments->get_experiment_statuses( 'general' ),
				$this->experiments->get_experiment_statuses( 'editor' )
			),
			'publicPath' => WEBSTORIES_PLUGIN_DIR_URL . 'assets/js/',
		];

		/**
		 * Filters settings passed to the web stories editor.
		 *
		 * @since 1.0.0
		 *
		 * @param array $settings Array of settings passed to web stories editor.
		 */
		return apply_filters( 'web_stories_editor_settings', $settings );
	}

	/**
	 * Set template for web-story post type.
	 *
	 * @since 1.0.0
	 *
	 * @param string $template Template.
	 *
	 * @return string Template.
	 */
	public function filter_template_include( $template ) {
		if ( is_singular( self::POST_TYPE_SLUG ) && ! is_embed() ) {
			$template = WEBSTORIES_PLUGIN_DIR_PATH . 'includes/templates/frontend/single-web-story.php';
		}

		return $template;
	}

	/**
	 * Handles redirects to the post type archive.
	 *
	 * Redirects requests to `/stories` (old) to `/web-stories` (new).
	 * Redirects requests to `/stories/1234` (old) to `/web-stories/1234` (new).
	 *
	 * @since 1.0.0
	 *
	 * @param bool      $bypass Pass-through of the pre_handle_404 filter value.
	 * @param \WP_Query $query The WP_Query object.
	 * @return bool Whether to pass-through or not.
	 */
	public function redirect_post_type_archive_urls( $bypass, $query ) {
		global $wp_rewrite;

		// If a plugin has already utilized the pre_handle_404 function, return without action to avoid conflicts.
		if ( $bypass ) {
			return $bypass;
		}

		if ( ! $wp_rewrite instanceof \WP_Rewrite || ! $wp_rewrite->using_permalinks() ) {
			return $bypass;
		}
		// 'pagename' is for most permalink types, name is for when the %postname% is used as a top-level field.
		if ( isset( $query->query['pagename'] ) && 'stories' === $query->query['pagename'] && ( 'stories' === $query->get( 'pagename' ) || 'stories' === $query->get( 'name' ) ) ) {
			$redirect_url = get_post_type_archive_link( self::POST_TYPE_SLUG );
			if (
				$query->get( 'page' ) &&
				is_numeric( $query->get( 'page' ) ) &&
				self::POST_TYPE_SLUG === get_post_type( absint( $query->get( 'page' ) ) )
			) {
				$redirect_url = get_permalink( absint( $query->get( 'page' ) ) );
			} elseif ( $query->get( 'feed' ) ) {
				$feed         = ( 'feed ' === $query->get( 'feed' ) ) ? $query->get( 'feed' ) : '';
				$redirect_url = get_post_type_archive_feed_link( self::POST_TYPE_SLUG, $feed );
			}

			if ( ! $redirect_url ) {
				return $bypass;
			}

			wp_safe_redirect( $redirect_url, 301 );
			exit;
		}

		return $bypass;
	}

	/**
	 * Filters the bulk action updated messages.
	 *
	 * @since 1.1.0
	 *
	 * @param array[] $bulk_messages Arrays of messages, each keyed by the corresponding post type. Messages are
	 *                               keyed with 'updated', 'locked', 'deleted', 'trashed', and 'untrashed'.
	 * @param int[]   $bulk_counts   Array of item counts for each message, used to build internationalized strings.
	 *
	 * @return array Bulk counts.
	 */
	public function bulk_post_updated_messages( array $bulk_messages, $bulk_counts ) {
		$bulk_messages[ self::POST_TYPE_SLUG ] = [
			/* translators: %s: Number of stories. */
			'updated'   => _n( '%s story updated.', '%s stories updated.', $bulk_counts['updated'], 'web-stories' ),
			'locked'    => ( 1 === $bulk_counts['locked'] ) ? __( '1 story not updated, somebody is editing it.', 'web-stories' ) :
				/* translators: %s: Number of stories. */
				_n( '%s story not updated, somebody is editing it.', '%s stories not updated, somebody is editing them.', $bulk_counts['locked'], 'web-stories' ),
			/* translators: %s: Number of stories. */
			'deleted'   => _n( '%s story permanently deleted.', '%s stories permanently deleted.', $bulk_counts['deleted'], 'web-stories' ),
			/* translators: %s: Number of stories. */
			'trashed'   => _n( '%s story moved to the Trash.', '%s stories moved to the Trash.', $bulk_counts['trashed'], 'web-stories' ),
			/* translators: %s: Number of stories. */
			'untrashed' => _n( '%s story restored from the Trash.', '%s stories restored from the Trash.', $bulk_counts['untrashed'], 'web-stories' ),
		];

		return $bulk_messages;
	}

	/**
	 * Filter feed content for stories to render as an image.
	 *
	 * @since 1.0.0
	 *
	 * @param string $content Feed content.
	 *
	 * @return string
	 */
	public function embed_image( $content ) {
		$post = get_post();

		if ( $post instanceof WP_Post && self::POST_TYPE_SLUG === $post->post_type ) {
			$story = new Story();
			$story->load_from_post( $post );

			$image   = new Image( $story );
			$content = $image->render();
		}

		return $content;
	}

	/**
	 * Change the content to an embedded player
	 *
	 * @since 1.0.0
	 *
	 * @param string $content Current content of filter.
	 *
	 * @return string
	 */
	public function embed_player( $content ) {
		$post = get_post();

		if ( is_feed() ) {
			return $content;
		}

		if ( ! is_search() && ! is_post_type_archive( self::POST_TYPE_SLUG ) ) {
			return $content;
		}

		if ( $post instanceof WP_Post && self::POST_TYPE_SLUG === $post->post_type ) {
			$story = new Story();
			$story->load_from_post( $post );

			$embed   = new Embed( $story );
			$content = $embed->render();
		}

		return $content;
	}


	/**
	 * Reset default title to empty string for auto-drafts.
	 *
	 * @since 1.0.0
	 *
	 * @param array $data Array of data to save.
	 *
	 * @return array
	 */
	public function change_default_title( $data ) {
		if ( self::POST_TYPE_SLUG === $data['post_type'] && 'auto-draft' === $data['post_status'] ) {
			$data['post_title'] = '';
		}
		return $data;
	}

	/**
	 * Add VTT file type to allow file in multisite.
	 *
	 * @param string $value List of allowed file types.
	 * @return string List of allowed file types.
	 */
	public function filter_list_of_allowed_filetypes( $value ) {
		$filetypes = explode( ' ', $value );
		if ( ! in_array( 'vtt', $filetypes, true ) ) {
			$filetypes[] = 'vtt';
			$value       = implode( ' ', $filetypes );
		}

		return $value;
	}
}<|MERGE_RESOLUTION|>--- conflicted
+++ resolved
@@ -519,18 +519,11 @@
 					'hasUploadMediaAction'  => $has_upload_media_action,
 				],
 				'api'              => [
-<<<<<<< HEAD
-					'users'       => '/wp/v2/users',
+					'users'       => '/web-stories/v1/users',
 					'stories'     => sprintf( '/web-stories/v1/%s', $rest_base ),
 					'media'       => '/web-stories/v1/media',
 					'link'        => '/web-stories/v1/link',
 					'statusCheck' => '/web-stories/v1/status-check',
-=======
-					'users'   => '/web-stories/v1/users',
-					'stories' => sprintf( '/web-stories/v1/%s', $rest_base ),
-					'media'   => '/web-stories/v1/media',
-					'link'    => '/web-stories/v1/link',
->>>>>>> a6e8d34d
 				],
 				'metadata'         => [
 					'publisher' => $this->get_publisher_data(),
