<?php
/**
 * The story editor.
 *
 * @package AMP
 */

// don't load directly.
if ( ! defined( 'ABSPATH' ) ) {
	die( '-1' );
}

require_once ABSPATH . 'wp-admin/admin-header.php';

<<<<<<< HEAD
AMP_Story_Post_Type::enqueue_block_editor_scripts();

global $post, $post_type;

$config = [];

$config['api'] = [
	'stories' => sprintf( '/wp/v2/%s', $post_type ),
	'media'   => '/wp/v2/media',
];

if ( ! empty( $post ) ) {
	$config['storyId'] = $post->ID;
}
=======
>>>>>>> 48fc9962

?>

<div id="edit-story">
	<h1 class="loading-message"><?php esc_html_e( 'Please wait...', 'amp' ); ?></h1>
</div><|MERGE_RESOLUTION|>--- conflicted
+++ resolved
@@ -12,23 +12,6 @@
 
 require_once ABSPATH . 'wp-admin/admin-header.php';
 
-<<<<<<< HEAD
-AMP_Story_Post_Type::enqueue_block_editor_scripts();
-
-global $post, $post_type;
-
-$config = [];
-
-$config['api'] = [
-	'stories' => sprintf( '/wp/v2/%s', $post_type ),
-	'media'   => '/wp/v2/media',
-];
-
-if ( ! empty( $post ) ) {
-	$config['storyId'] = $post->ID;
-}
-=======
->>>>>>> 48fc9962
 
 ?>
 
