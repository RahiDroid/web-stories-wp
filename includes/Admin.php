<?php
/**
 * Admin class.
 *
 * Responsible for WordPress admin integration.
 *
 * @package   Google\Web_Stories
 * @copyright 2020 Google LLC
 * @license   https://www.apache.org/licenses/LICENSE-2.0 Apache License 2.0
 * @link      https://github.com/google/web-stories-wp
 */

/**
 * Copyright 2020 Google LLC
 *
 * Licensed under the Apache License, Version 2.0 (the "License");
 * you may not use this file except in compliance with the License.
 * You may obtain a copy of the License at
 *
 *     https://www.apache.org/licenses/LICENSE-2.0
 *
 * Unless required by applicable law or agreed to in writing, software
 * distributed under the License is distributed on an "AS IS" BASIS,
 * WITHOUT WARRANTIES OR CONDITIONS OF ANY KIND, either express or implied.
 * See the License for the specific language governing permissions and
 * limitations under the License.
 */

namespace Google\Web_Stories;

use Google\Web_Stories\Model\Story;
use Google\Web_Stories\Story_Renderer\Image;
use WP_Post;
use WP_Screen;


/**
 * Admin class.
 */
class Admin {
	/**
	 * Initialize admin-related functionality.
	 *
	 * @since 1.0.0
	 *
	 * @return void
	 */
	public function init() {
		add_filter( 'admin_body_class', [ $this, 'admin_body_class' ], 99 );
		add_filter( 'default_content', [ $this, 'prefill_post_content' ], 10, 2 );
		add_filter( 'default_title', [ $this, 'prefill_post_title' ] );
	}

	/**
	 * Filter the list of admin classes.
	 *
	 * Makes sure the admin menu is collapsed when accessing
	 * the dashboard and the editor.
	 *
	 * @since 1.0.0
	 *
	 * @param string $class Current classes.
	 *
	 * @return string $class List of Classes.
	 */
	public function admin_body_class( $class ) {
		$screen = get_current_screen();

		if ( ! $screen instanceof WP_Screen ) {
			return $class;
		}

		if ( Story_Post_Type::POST_TYPE_SLUG !== $screen->post_type ) {
			return $class;
		}

		// Default WordPress posts list table screen.
		if ( 'edit' === $screen->base ) {
			return $class;
		}

		$class .= ' edit-story';

		// Overrides regular WordPress behavior by collapsing the admin menu by default.
		if ( false === strpos( $class, 'folded' ) ) {
			$class .= ' folded';
		}

		return $class;
	}

	/**
	 * Pre-fills post content with a web-story/embed block.
	 *
	 * @since 1.0.0
	 *
	 * @param string   $content Default post content.
	 * @param \WP_Post $post    Post object.
	 *
	 * @return string Pre-filled post content if applicable, or the default content otherwise.
	 */
	public function prefill_post_content( $content, $post ) {
		if ( ! isset( $_GET['from-web-story'] ) ) { // phpcs:ignore WordPress.Security.NonceVerification.Recommended
			return $content;
		}

		$post_id = absint( sanitize_text_field( (string) wp_unslash( $_GET['from-web-story'] ) ) ); // phpcs:ignore WordPress.Security.NonceVerification.Recommended

		if ( ! $post_id || Story_Post_Type::POST_TYPE_SLUG !== get_post_type( $post_id ) ) {
			return $content;
		}

		if ( ! current_user_can( 'read_post', $post_id ) ) {
			return $content;
		}

<<<<<<< HEAD
		if ( use_block_editor_for_post( $post ) ) {

			$markup_with_poster = <<<BLOCK
<!-- wp:web-stories/embed {"url":"%1\$s","title":"%2\$s","poster":"%3\$s"} -->
<div class="wp-block-web-stories-embed alignnone">
	<amp-story-player style="width:360px;height:600px" data-testid="amp-story-player"><a
			href="%1\$s"
			style="--story-player-poster:url('%3\$s')">%4\$s</a>
	</amp-story-player>
</div>
<!-- /wp:web-stories/embed -->
BLOCK;

			$markup_without_poster = <<<BLOCK
<!-- wp:web-stories/embed {"url":"%1\$s","title":"%2\$s","poster":""} -->
<div class="wp-block-web-stories-embed alignnone">
	<amp-story-player style="width:360px;height:600px" data-testid="amp-story-player"><a
			href="%1\$s"
			>%3\$s</a>
	</amp-story-player>
</div>
<!-- /wp:web-stories/embed -->
BLOCK;
		} else {
			$markup_with_poster = <<<SHORTCODE
[web_stories_embed url="%1\$s" title="%2\$s" poster="%3\$s" width="360" height="600"]
SHORTCODE;

			$markup_without_poster = <<<SHORTCODE
[web_stories_embed url="%1\$s" title="%2\$s" width="360" height="600"]
SHORTCODE;
		}

		$url        = (string) get_the_permalink( $post_id );
		$title      = (string) get_the_title( $post_id );
		$has_poster = has_post_thumbnail( $post_id );

		if ( $has_poster ) {
			$poster = (string) wp_get_attachment_image_url( (int) get_post_thumbnail_id( $post_id ), Media::POSTER_PORTRAIT_IMAGE_SIZE );

			return sprintf(
				$markup_with_poster,
				esc_url( $url ),
				esc_js( $title ),
				esc_url( $poster ),
				esc_html( $title )
			);
=======
		$story = new Story();
		if ( ! $story->load_from_post( $post_id ) ) {
			return $content;
>>>>>>> e75902bf
		}

		$renderer = new Image( $story );
		$args     = [
			'align'  => 'none',
			'height' => 600,
			'width'  => 360,
		];

		$html = $renderer->render( $args );

		$block_markup = '<!-- wp:web-stories/embed {"url":"%1$s","title":"%2$s","poster":"%3$s"} -->%4$s<!-- /wp:web-stories/embed -->';

		return sprintf(
<<<<<<< HEAD
			$markup_without_poster,
			esc_url( $url ),
			esc_js( $title ),
			esc_html( $title )
=======
			$block_markup,
			esc_url( $story->get_url() ),
			esc_js( $story->get_title() ),
			esc_url( $story->get_poster_portrait() ),
			$html
>>>>>>> e75902bf
		);
	}

	/**
	 * Pre-fills post title with the story title.
	 *
	 * @since 1.0.0
	 *
	 * @param string $title Default post title.
	 *
	 * @return string Pre-filled post title if applicable, or the default title otherwise.
	 */
	public function prefill_post_title( $title ) {
		if ( ! isset( $_GET['from-web-story'] ) ) { // phpcs:ignore WordPress.Security.NonceVerification.Recommended
			return $title;
		}

		$post_id = absint( sanitize_text_field( (string) wp_unslash( $_GET['from-web-story'] ) ) ); // phpcs:ignore WordPress.Security.NonceVerification.Recommended

		if ( ! $post_id ) {
			return $title;
		}

		if ( ! current_user_can( 'read_post', $post_id ) ) {
			return $title;
		}

		$post = get_post( $post_id );

		if ( ! $post instanceof WP_Post || Story_Post_Type::POST_TYPE_SLUG !== $post->post_type ) {
			return $title;
		}

		// Not using get_the_title() because we need the raw title.
		// Otherwise it runs through wptexturize() and the like, which we want to avoid.
		return isset( $post->post_title ) ? $post->post_title : '';
	}
}<|MERGE_RESOLUTION|>--- conflicted
+++ resolved
@@ -114,85 +114,58 @@
 			return $content;
 		}
 
-<<<<<<< HEAD
 		if ( use_block_editor_for_post( $post ) ) {
-
-			$markup_with_poster = <<<BLOCK
-<!-- wp:web-stories/embed {"url":"%1\$s","title":"%2\$s","poster":"%3\$s"} -->
-<div class="wp-block-web-stories-embed alignnone">
-	<amp-story-player style="width:360px;height:600px" data-testid="amp-story-player"><a
-			href="%1\$s"
-			style="--story-player-poster:url('%3\$s')">%4\$s</a>
-	</amp-story-player>
-</div>
-<!-- /wp:web-stories/embed -->
-BLOCK;
-
-			$markup_without_poster = <<<BLOCK
-<!-- wp:web-stories/embed {"url":"%1\$s","title":"%2\$s","poster":""} -->
-<div class="wp-block-web-stories-embed alignnone">
-	<amp-story-player style="width:360px;height:600px" data-testid="amp-story-player"><a
-			href="%1\$s"
-			>%3\$s</a>
-	</amp-story-player>
-</div>
-<!-- /wp:web-stories/embed -->
-BLOCK;
-		} else {
-			$markup_with_poster = <<<SHORTCODE
+			$story = new Story();
+			if ( ! $story->load_from_post( $post_id ) ) {
+				return $content;
+			}
+
+			$renderer = new Image( $story );
+			$args     = [
+				'align'  => 'none',
+				'height' => 600,
+				'width'  => 360,
+			];
+
+			$html = $renderer->render( $args );
+
+			$content = '<!-- wp:web-stories/embed {"url":"%1$s","title":"%2$s","poster":"%3$s"} -->%4$s<!-- /wp:web-stories/embed -->';
+
+			return sprintf(
+				$content,
+				esc_url( $story->get_url() ),
+				esc_js( $story->get_title() ),
+				esc_url( $story->get_poster_portrait() ),
+				$html
+			);
+		}
+
+		$url   = (string) get_the_permalink( $post_id );
+		$title = (string) get_the_title( $post_id );
+
+		if ( has_post_thumbnail( $post_id ) ) {
+			$poster = (string) wp_get_attachment_image_url( (int) get_post_thumbnail_id( $post_id ), Media::POSTER_PORTRAIT_IMAGE_SIZE );
+
+			$content = <<<SHORTCODE
 [web_stories_embed url="%1\$s" title="%2\$s" poster="%3\$s" width="360" height="600"]
 SHORTCODE;
 
-			$markup_without_poster = <<<SHORTCODE
+			return sprintf(
+				$content,
+				esc_url( $url ),
+				esc_js( $title ),
+				esc_url( $poster )
+			);
+		}
+
+		$content = <<<SHORTCODE
 [web_stories_embed url="%1\$s" title="%2\$s" width="360" height="600"]
 SHORTCODE;
-		}
-
-		$url        = (string) get_the_permalink( $post_id );
-		$title      = (string) get_the_title( $post_id );
-		$has_poster = has_post_thumbnail( $post_id );
-
-		if ( $has_poster ) {
-			$poster = (string) wp_get_attachment_image_url( (int) get_post_thumbnail_id( $post_id ), Media::POSTER_PORTRAIT_IMAGE_SIZE );
-
-			return sprintf(
-				$markup_with_poster,
-				esc_url( $url ),
-				esc_js( $title ),
-				esc_url( $poster ),
-				esc_html( $title )
-			);
-=======
-		$story = new Story();
-		if ( ! $story->load_from_post( $post_id ) ) {
-			return $content;
->>>>>>> e75902bf
-		}
-
-		$renderer = new Image( $story );
-		$args     = [
-			'align'  => 'none',
-			'height' => 600,
-			'width'  => 360,
-		];
-
-		$html = $renderer->render( $args );
-
-		$block_markup = '<!-- wp:web-stories/embed {"url":"%1$s","title":"%2$s","poster":"%3$s"} -->%4$s<!-- /wp:web-stories/embed -->';
 
 		return sprintf(
-<<<<<<< HEAD
-			$markup_without_poster,
+			$content,
 			esc_url( $url ),
-			esc_js( $title ),
-			esc_html( $title )
-=======
-			$block_markup,
-			esc_url( $story->get_url() ),
-			esc_js( $story->get_title() ),
-			esc_url( $story->get_poster_portrait() ),
-			$html
->>>>>>> e75902bf
+			esc_js( $title )
 		);
 	}
 
