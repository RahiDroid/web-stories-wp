{
<<<<<<< HEAD
	"name": "@googleforcreators/rich-text",
	"description": "A wrapper around draft-js and utilities for rich-text editor.",
	"private": false,
	"version": "0.0.1",
	"author": {
		"name": "Google",
		"url": "https://creators.google/"
	},
	"license": "Apache-2.0",
	"keywords": [
		"web stories"
	],
	"homepage": "https://github.com/googleforcreators/web-stories-wp/",
	"repository": "git+https://github.com/GoogleForCreators/web-stories-wp.git",
	"bugs": {
		"url": "https://github.com/googleforcreators/web-stories-wp/issues"
	},
	"engines": {
		"node": ">= 16",
		"npm": ">= 7.3"
	},
	"type": "module",
	"exports": {
		"default": "./src/index.js"
	},
	"main": "./src/index.js",
	"dependencies": {
		"@googleforcreators/design-system": "*",
		"@googleforcreators/patterns": "*",
		"@googleforcreators/react": "*",
		"draft-js": "^0.11.7",
		"draft-js-export-html": "^1.4.1",
		"draft-js-import-html": "^1.4.1",
		"draftjs-filters": "^2.5.0"
	},
	"devDependencies": {
		"@testing-library/react": "^12.1.2",
		"prop-types": "^15.7.2"
	}
=======
  "name": "@googleforcreators/rich-text",
  "description": "A wrapper around draft-js and utilities for rich-text editor.",
  "private": false,
  "version": "0.0.1",
  "author": {
    "name": "Google",
    "url": "https://creators.google/"
  },
  "license": "Apache-2.0",
  "keywords": ["web stories"],
  "homepage": "https://github.com/googleforcreators/web-stories-wp/",
  "repository": {
    "type": "git",
    "url": "https://github.com/GoogleForCreators/web-stories-wp.git",
    "directory": "packages/rich-text"
  },
  "bugs": {
    "url": "https://github.com/googleforcreators/web-stories-wp/issues"
  },
  "engines": {
    "node": ">= 16",
    "npm": ">= 7.3"
  },
  "main": "dist/index.js",
  "module": "dist-module/index.js",
  "source": "src/index.js",
  "publishConfig": {
    "access": "public"
  },
  "dependencies": {
    "@googleforcreators/patterns": "*",
    "@googleforcreators/react": "*",
    "draft-js": "^0.11.7",
    "draft-js-export-html": "^1.4.1",
    "draft-js-import-html": "^1.4.1",
    "draftjs-filters": "^2.5.0",
    "prop-types": "^15.7.2"
  },
  "devDependencies": {
    "@testing-library/react": "^12.1.2"
  }
>>>>>>> e7c199d4
}<|MERGE_RESOLUTION|>--- conflicted
+++ resolved
@@ -1,45 +1,4 @@
 {
-<<<<<<< HEAD
-	"name": "@googleforcreators/rich-text",
-	"description": "A wrapper around draft-js and utilities for rich-text editor.",
-	"private": false,
-	"version": "0.0.1",
-	"author": {
-		"name": "Google",
-		"url": "https://creators.google/"
-	},
-	"license": "Apache-2.0",
-	"keywords": [
-		"web stories"
-	],
-	"homepage": "https://github.com/googleforcreators/web-stories-wp/",
-	"repository": "git+https://github.com/GoogleForCreators/web-stories-wp.git",
-	"bugs": {
-		"url": "https://github.com/googleforcreators/web-stories-wp/issues"
-	},
-	"engines": {
-		"node": ">= 16",
-		"npm": ">= 7.3"
-	},
-	"type": "module",
-	"exports": {
-		"default": "./src/index.js"
-	},
-	"main": "./src/index.js",
-	"dependencies": {
-		"@googleforcreators/design-system": "*",
-		"@googleforcreators/patterns": "*",
-		"@googleforcreators/react": "*",
-		"draft-js": "^0.11.7",
-		"draft-js-export-html": "^1.4.1",
-		"draft-js-import-html": "^1.4.1",
-		"draftjs-filters": "^2.5.0"
-	},
-	"devDependencies": {
-		"@testing-library/react": "^12.1.2",
-		"prop-types": "^15.7.2"
-	}
-=======
   "name": "@googleforcreators/rich-text",
   "description": "A wrapper around draft-js and utilities for rich-text editor.",
   "private": false,
@@ -70,6 +29,7 @@
     "access": "public"
   },
   "dependencies": {
+    "@googleforcreators/design-system": "*",
     "@googleforcreators/patterns": "*",
     "@googleforcreators/react": "*",
     "draft-js": "^0.11.7",
@@ -81,5 +41,4 @@
   "devDependencies": {
     "@testing-library/react": "^12.1.2"
   }
->>>>>>> e7c199d4
 }