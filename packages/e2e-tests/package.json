{
  "name": "@web-stories-wp/e2e-tests",
  "description": "E2E Tests for the WordPress Web Stories editor",
  "private": true,
  "author": {
    "name": "Google",
    "url": "https://creators.google/"
  },
  "license": "Apache-2.0",
  "keywords": [
    "web-stories",
    "wordpress"
  ],
  "homepage": "https://github.com/googleforcreators/web-stories-wp/",
  "repository": "git+https://github.com/GoogleForCreators/web-stories-wp.git",
  "bugs": {
    "url": "https://github.com/googleforcreators/web-stories-wp/issues"
  },
  "engines": {
    "node": ">= 16",
    "npm": ">= 7.3"
  },
  "type": "module",
  "dependencies": {
    "@web-stories-wp/e2e-test-utils": "*",
    "@web-stories-wp/jest-parallel-sequencer": "*",
    "@web-stories-wp/jest-puppeteer-amp": "*",
    "@wordpress/jest-console": "^4.1.1",
    "@wordpress/jest-puppeteer-axe": "^3.1.1",
    "babel-jest": "^27.4.6",
    "expect-puppeteer": "^6.0.2",
    "jest-extended": "^1.2.0",
<<<<<<< HEAD
    "jest-puppeteer": "^6.0.3",
    "puppeteer": "^13.1.1"
=======
    "jest-puppeteer": "^6.0.3"
  },
  "peerDependencies": {
    "puppeteer": "*"
>>>>>>> 8d6d76c5
  }
}<|MERGE_RESOLUTION|>--- conflicted
+++ resolved
@@ -30,14 +30,9 @@
     "babel-jest": "^27.4.6",
     "expect-puppeteer": "^6.0.2",
     "jest-extended": "^1.2.0",
-<<<<<<< HEAD
-    "jest-puppeteer": "^6.0.3",
-    "puppeteer": "^13.1.1"
-=======
     "jest-puppeteer": "^6.0.3"
   },
   "peerDependencies": {
     "puppeteer": "*"
->>>>>>> 8d6d76c5
   }
 }