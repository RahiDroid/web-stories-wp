--- conflicted
+++ resolved
@@ -149,7 +149,6 @@
           'input[name="hierarchical_term_rock"]'
         );
 
-<<<<<<< HEAD
         // categories added are checked automatically.
         await expect(page).toMatchElement(
           'input[name="hierarchical_term_funk"][checked]'
@@ -157,19 +156,7 @@
         await expect(page).toMatchElement(
           'input[name="hierarchical_term_jazz"][checked]'
         );
-
-        await percySnapshot(page, 'Taxonomies - Categories - Admin');
-      });
-=======
-      // categories added are checked automatically.
-      await expect(page).toMatchElement(
-        'input[name="hierarchical_term_funk"][checked]'
-      );
-      await expect(page).toMatchElement(
-        'input[name="hierarchical_term_jazz"][checked]'
-      );
-    });
->>>>>>> 9bbede89
+      });
 
       it('should be able to add new tags and existing tags', async () => {
         await createNewStory();
@@ -221,18 +208,10 @@
           )
         );
 
-<<<<<<< HEAD
         await expect(tokens2).toStrictEqual(
           expect.arrayContaining(['noir', 'action', 'adventure'])
         );
-
-        await percySnapshot(page, 'Taxonomies - Tags - Admin');
-      });
-=======
-      await expect(tokens2).toStrictEqual(
-        expect.arrayContaining(['noir', 'action', 'adventure'])
-      );
->>>>>>> 9bbede89
+      });
     });
 
     describe('Contributor', () => {
@@ -266,19 +245,10 @@
 
         await goToAndExpandTaxonomyPanel();
 
-<<<<<<< HEAD
         await expect(page).toMatchElement(
           'input[name="hierarchical_term_rock"][checked]'
         );
-
-        await percySnapshot(page, 'Taxonomies - Categories - Contributor');
-      });
-=======
-      await expect(page).toMatchElement(
-        'input[name="hierarchical_term_rock"][checked]'
-      );
-    });
->>>>>>> 9bbede89
+      });
 
       it('should be able to add new tags and existing tags', async () => {
         await createNewStory();
@@ -333,18 +303,10 @@
           )
         );
 
-<<<<<<< HEAD
         await expect(tokens2).toStrictEqual(
           expect.arrayContaining(['rom-com', 'creature feature', 'adventure'])
         );
-
-        await percySnapshot(page, 'Taxonomies - Tags - Contributor');
-      });
-=======
-      await expect(tokens2).toStrictEqual(
-        expect.arrayContaining(['rom-com', 'creature feature', 'adventure'])
-      );
->>>>>>> 9bbede89
+      });
     });
 
     describe('Custom Taxonomies', () => {
