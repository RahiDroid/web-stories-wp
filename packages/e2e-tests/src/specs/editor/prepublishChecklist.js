/*
 * Copyright 2020 Google LLC
 *
 * Licensed under the Apache License, Version 2.0 (the "License");
 * you may not use this file except in compliance with the License.
 * You may obtain a copy of the License at
 *
 *     https://www.apache.org/licenses/LICENSE-2.0
 *
 * Unless required by applicable law or agreed to in writing, software
 * distributed under the License is distributed on an "AS IS" BASIS,
 * WITHOUT WARRANTIES OR CONDITIONS OF ANY KIND, either express or implied.
 * See the License for the specific language governing permissions and
 * limitations under the License.
 */

/**
 * External dependencies
 */
import {
  createNewStory,
  insertStoryTitle,
  publishStory,
<<<<<<< HEAD
  skipSuiteOnFirefox,
=======
  triggerHighPriorityChecklistSection,
  withUser,
>>>>>>> 2ef38409
} from '@web-stories-wp/e2e-test-utils';
import percySnapshot from '@percy/puppeteer';

describe('Pre-Publish Checklist', () => {
  // Thew window size for Firefox is actually smaller than the viewport,
  // causing the checklist button to be off-screen, thus failing the test.
  skipSuiteOnFirefox();

  it('should show the checklist', async () => {
    await createNewStory();
    await expect(page).toClick('button[aria-label="Checklist"]');
    await expect(page).toMatch(/You are all set for now/);

    // The high priority section of the checklist will show once the story reaches 5 pages.
    await expect(page).toClick('button[aria-label="Add New Page"]');
    await expect(page).toClick('button[aria-label="Add New Page"]');
    await expect(page).toClick('button[aria-label="Add New Page"]');
    await expect(page).toClick('button[aria-label="Add New Page"]');

    await expect(page).toMatchElement(
      '[aria-label="Potential Story issues by category"][data-isexpanded="true"]'
    );
  });

  it('should show that there is no poster attached to the story', async () => {
    await createNewStory();
    await expect(page).toClick('[data-testid^="mediaElement"]');
    await expect(page).toMatchElement('[data-testid="imageElement"]');

    await publishStory();

    await page.reload();
    await expect(page).toMatchElement('input[placeholder="Add title"]');

    await expect(page).toClick('button[aria-label^="Checklist: "]');
    await expect(page).toMatchElement(
      '[aria-label="Potential Story issues by category"][data-isexpanded="true"]'
    );
    await expect(page).toMatch('Add poster image');
    await percySnapshot(page, 'Prepublish checklist');
  });

  describe('Contributor User', () => {
    withUser('contributor', 'password');

    it('should not let me publish a story as a contributor', async () => {
      await createNewStory();

      await insertStoryTitle('Publishing Flow: Contributor');

      await expect(page).toClick('button[aria-label="Checklist"]');
      await expect(page).toMatchElement(
        '#pre-publish-checklist[data-isexpanded="true"]'
      );

      // verify no issues are present
      await expect(page).toMatchElement('p', {
        text: 'You are all set for now. Return to this checklist as you build your Web Story for tips on how to improve it.',
      });

      // verify that publish button is disabled
      await expect(page).toMatchElement('button:disabled', { text: 'Publish' });
    });
  });
});<|MERGE_RESOLUTION|>--- conflicted
+++ resolved
@@ -21,12 +21,9 @@
   createNewStory,
   insertStoryTitle,
   publishStory,
-<<<<<<< HEAD
+  triggerHighPriorityChecklistSection,
   skipSuiteOnFirefox,
-=======
-  triggerHighPriorityChecklistSection,
   withUser,
->>>>>>> 2ef38409
 } from '@web-stories-wp/e2e-test-utils';
 import percySnapshot from '@percy/puppeteer';
 
