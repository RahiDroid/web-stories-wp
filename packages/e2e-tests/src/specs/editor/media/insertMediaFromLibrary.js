--- conflicted
+++ resolved
@@ -45,13 +45,8 @@
   it.skip('should insert an image by clicking on it', async () => {
     await createNewStory();
 
-<<<<<<< HEAD
-    await expect(page).not.toMatchElement('[data-testid="FrameElement"]');
     const fileName = await uploadMedia('example-1.jpg', true);
     uploadedFiles.push(fileName);
-=======
-    const filename = await uploadMedia('example-1.jpg', true);
->>>>>>> 3c404c91
 
     await page.waitForSelector('[data-testid="mediaElement-image"]');
     // Clicking will only act on the first element.
