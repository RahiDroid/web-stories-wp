/*
 * Copyright 2020 Google LLC
 *
 * Licensed under the Apache License, Version 2.0 (the "License");
 * you may not use this file except in compliance with the License.
 * You may obtain a copy of the License at
 *
 *     https://www.apache.org/licenses/LICENSE-2.0
 *
 * Unless required by applicable law or agreed to in writing, software
 * distributed under the License is distributed on an "AS IS" BASIS,
 * WITHOUT WARRANTIES OR CONDITIONS OF ANY KIND, either express or implied.
 * See the License for the specific language governing permissions and
 * limitations under the License.
 */

/**
 * External dependencies
 */
import {
  takeSnapshot,
  withExperimentalFeatures,
  createNewStory,
  uploadMedia,
  deleteMedia,
  skipSuiteOnFirefox,
} from '@web-stories-wp/e2e-test-utils';

const MODAL = '.media-modal';

describe('SVG', () => {
  withExperimentalFeatures(['enableSVG']);

  it('should insert an existing SVG from media dialog', async () => {
    await createNewStory();

    await expect(page).toClick('button[aria-label="Upload"]');
    await expect(page).toMatch('Upload to Story');
    await expect(page).toClick('button', { text: 'Media Library' });

    await expect(page).toClick(
      '.attachments-browser .attachments .attachment[aria-label="video-play"]'
    );

    await expect(page).toClick('button', { text: 'Insert into page' });

    await expect(page).toMatchElement('[data-testid="imageElement"]');

    await takeSnapshot(page, 'Inserting SVG from Dialog');
  });

  describe('Upload', () => {
    // Firefox does not yet support file uploads with Puppeteer. See https://bugzilla.mozilla.org/show_bug.cgi?id=1553847.
    skipSuiteOnFirefox();

    let uploadedFiles;

    beforeEach(() => (uploadedFiles = []));

    afterEach(async () => {
      for (const file of uploadedFiles) {
        // eslint-disable-next-line no-await-in-loop
        await deleteMedia(file);
      }
    });

<<<<<<< HEAD
    it('should upload an SVG file via media dialog', async () => {
      await createNewStory();
=======
    await takeSnapshot(page, 'Uploading SVG to editor');
>>>>>>> 8dec57e4

      const fileName = await uploadMedia('close.svg', false);
      uploadedFiles.push(fileName);

      await expect(page).toClick('button', { text: 'Insert into page' });

      await expect(page).toMatchElement('[data-testid="imageElement"]');

      await percySnapshot(page, 'Uploading SVG to editor');
    });
  });

  it('should not allow selecting an SVG file as publisher logo', async () => {
    await createNewStory();

    await expect(page).toClick('li[role="tab"]', { text: 'Document' });
    await expect(page).toClick('[aria-label="Publisher Logo"]');
    await expect(page).toClick('[aria-label="Add new"]');

    await page.waitForSelector(MODAL, {
      visible: true,
    });

    await expect(page).toMatch('Select as publisher logo');
    await expect(page).toClick('button', { text: 'Media Library' });

    await expect(page).not.toMatchElement(
      '.attachments-browser .attachments .attachment[aria-label="video-play"]'
    );

    await page.keyboard.press('Escape');

    await page.waitForSelector(MODAL, {
      visible: false,
    });
  });
});<|MERGE_RESOLUTION|>--- conflicted
+++ resolved
@@ -64,12 +64,8 @@
       }
     });
 
-<<<<<<< HEAD
     it('should upload an SVG file via media dialog', async () => {
       await createNewStory();
-=======
-    await takeSnapshot(page, 'Uploading SVG to editor');
->>>>>>> 8dec57e4
 
       const fileName = await uploadMedia('close.svg', false);
       uploadedFiles.push(fileName);
@@ -78,7 +74,7 @@
 
       await expect(page).toMatchElement('[data-testid="imageElement"]');
 
-      await percySnapshot(page, 'Uploading SVG to editor');
+      await takeSnapshot(page, 'Uploading SVG to editor');
     });
   });
 
