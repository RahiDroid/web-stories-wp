/*
 * Copyright 2020 Google LLC
 *
 * Licensed under the Apache License, Version 2.0 (the "License");
 * you may not use this file except in compliance with the License.
 * You may obtain a copy of the License at
 *
 *     https://www.apache.org/licenses/LICENSE-2.0
 *
 * Unless required by applicable law or agreed to in writing, software
 * distributed under the License is distributed on an "AS IS" BASIS,
 * WITHOUT WARRANTIES OR CONDITIONS OF ANY KIND, either express or implied.
 * See the License for the specific language governing permissions and
 * limitations under the License.
 */

/**
 * External dependencies
 */
<<<<<<< HEAD
import {
  createNewStory,
  skipSuiteOnFirefox,
} from '@web-stories-wp/e2e-test-utils';
=======
import { createNewStory, withPlugin } from '@web-stories-wp/e2e-test-utils';

const media3pSelector = '#library-tab-media3p';
>>>>>>> 0bcbdb62

describe('Inserting 3P Media', () => {
  it('should dismiss message', async () => {
    await createNewStory();

    await expect(page).toMatchElement(media3pSelector);
    await expect(page).toClick(media3pSelector);
    await expect(page).toClick('button', { text: 'Dismiss' });
    await expect(page).not.toMatch(
      'Your use of stock content is subject to third party terms'
    );
  });
<<<<<<< HEAD

  describe('Unsplash', () => {
    it('should insert an Unsplash image', async () => {
      await createNewStory();
=======

  it('should insert an Unsplash image', async () => {
    await createNewStory();

    await expect(page).toMatchElement(media3pSelector);
    await expect(page).toClick(media3pSelector);
>>>>>>> 0bcbdb62

      await expect(page).toClick('#library-tab-media3p');

      await expect(page).toMatchElement('button', { text: 'Image' });
      await expect(page).toClick('button', { text: 'Image' });

      await page.waitForSelector(
        '#library-pane-media3p [data-testid="mediaElement-image"]'
      );
      // Clicking will only act on the first element.
      await expect(page).toClick(
        '#library-pane-media3p [data-testid="mediaElement-image"]'
      );

      await page.waitForSelector('[data-testid="imageElement"]');
      await expect(page).toMatchElement('[data-testid="imageElement"]');
    });
  });
<<<<<<< HEAD

  describe('Coverr', () => {
    // Firefox has issues playing media (MP4 videos).
    skipSuiteOnFirefox();
=======

  // Skipped for https://github.com/google/web-stories-wp/issues/7481
  // eslint-disable-next-line jest/no-disabled-tests
  it.skip('should insert an coverr video', async () => {
    await createNewStory();

    await expect(page).toMatchElement(media3pSelector);
    await expect(page).toClick(media3pSelector);
>>>>>>> 0bcbdb62

    // Skipped for https://github.com/google/web-stories-wp/issues/7481
    // eslint-disable-next-line jest/no-disabled-tests
    it.skip('should insert a Coverr video', async () => {
      await createNewStory();

      await expect(page).toClick('#library-tab-media3p');

      await expect(page).toMatchElement('button', { text: 'Video' });
      await expect(page).toClick('button', { text: 'Video' });

      await page.waitForSelector(
        '#library-pane-media3p [data-testid="mediaElement-video"]'
      );
      // Clicking will only act on the first element.
      await expect(page).toClick(
        '#library-pane-media3p [data-testid="mediaElement-video"]'
      );

      await page.waitForSelector('[data-testid="videoElement"]');
      await expect(page).toMatchElement('[data-testid="videoElement"]');
    });
  });
<<<<<<< HEAD

  describe('Tenor', () => {
    // Firefox has issues playing media (MP4 videos).
    skipSuiteOnFirefox();
=======

  // Skipped for https://github.com/google/web-stories-wp/issues/7481
  // eslint-disable-next-line jest/no-disabled-tests
  it.skip('should insert an tenor gif', async () => {
    await createNewStory();

    await expect(page).toMatchElement(media3pSelector);
    await expect(page).toClick(media3pSelector);
>>>>>>> 0bcbdb62

    it('should insert a Tenor GIF', async () => {
      await createNewStory();

      await expect(page).toClick('#library-tab-media3p');

      await expect(page).toMatchElement('button', { text: 'GIFs' });
      await expect(page).toClick('button', { text: 'GIFs' });

      await page.waitForSelector(
        '#library-pane-media3p [data-testid="mediaElement-gif"]'
      );
      // Clicking will only act on the first element.
      await expect(page).toClick(
        '#library-pane-media3p [data-testid="mediaElement-gif"]'
      );

      await page.waitForSelector('[data-testid="imageElement"]');
      await expect(page).toMatchElement('[data-testid="imageElement"]');
    });
  });

  describe('Disabled', () => {
    withPlugin('e2e-tests-disable-3p-media');

    it('should not render 3p media tab', async () => {
      await createNewStory();

      await expect(page).not.toMatchElement(media3pSelector);
    });
  });
});<|MERGE_RESOLUTION|>--- conflicted
+++ resolved
@@ -17,16 +17,13 @@
 /**
  * External dependencies
  */
-<<<<<<< HEAD
 import {
   createNewStory,
   skipSuiteOnFirefox,
+  withPlugin,
 } from '@web-stories-wp/e2e-test-utils';
-=======
-import { createNewStory, withPlugin } from '@web-stories-wp/e2e-test-utils';
 
 const media3pSelector = '#library-tab-media3p';
->>>>>>> 0bcbdb62
 
 describe('Inserting 3P Media', () => {
   it('should dismiss message', async () => {
@@ -39,21 +36,12 @@
       'Your use of stock content is subject to third party terms'
     );
   });
-<<<<<<< HEAD
 
   describe('Unsplash', () => {
     it('should insert an Unsplash image', async () => {
       await createNewStory();
-=======
 
-  it('should insert an Unsplash image', async () => {
-    await createNewStory();
-
-    await expect(page).toMatchElement(media3pSelector);
-    await expect(page).toClick(media3pSelector);
->>>>>>> 0bcbdb62
-
-      await expect(page).toClick('#library-tab-media3p');
+      await expect(page).toClick(media3pSelector);
 
       await expect(page).toMatchElement('button', { text: 'Image' });
       await expect(page).toClick('button', { text: 'Image' });
@@ -70,28 +58,17 @@
       await expect(page).toMatchElement('[data-testid="imageElement"]');
     });
   });
-<<<<<<< HEAD
 
   describe('Coverr', () => {
     // Firefox has issues playing media (MP4 videos).
     skipSuiteOnFirefox();
-=======
-
-  // Skipped for https://github.com/google/web-stories-wp/issues/7481
-  // eslint-disable-next-line jest/no-disabled-tests
-  it.skip('should insert an coverr video', async () => {
-    await createNewStory();
-
-    await expect(page).toMatchElement(media3pSelector);
-    await expect(page).toClick(media3pSelector);
->>>>>>> 0bcbdb62
 
     // Skipped for https://github.com/google/web-stories-wp/issues/7481
     // eslint-disable-next-line jest/no-disabled-tests
     it.skip('should insert a Coverr video', async () => {
       await createNewStory();
 
-      await expect(page).toClick('#library-tab-media3p');
+      await expect(page).toClick(media3pSelector);
 
       await expect(page).toMatchElement('button', { text: 'Video' });
       await expect(page).toClick('button', { text: 'Video' });
@@ -108,26 +85,19 @@
       await expect(page).toMatchElement('[data-testid="videoElement"]');
     });
   });
-<<<<<<< HEAD
+
+  // Skipped for https://github.com/google/web-stories-wp/issues/7481
+  // eslint-disable-next-line jest/no-disabled-tests
+  it.skip('should insert an tenor gif', async () => {
 
   describe('Tenor', () => {
     // Firefox has issues playing media (MP4 videos).
     skipSuiteOnFirefox();
-=======
-
-  // Skipped for https://github.com/google/web-stories-wp/issues/7481
-  // eslint-disable-next-line jest/no-disabled-tests
-  it.skip('should insert an tenor gif', async () => {
-    await createNewStory();
-
-    await expect(page).toMatchElement(media3pSelector);
-    await expect(page).toClick(media3pSelector);
->>>>>>> 0bcbdb62
 
     it('should insert a Tenor GIF', async () => {
       await createNewStory();
 
-      await expect(page).toClick('#library-tab-media3p');
+      await expect(page).toClick(media3pSelector);
 
       await expect(page).toMatchElement('button', { text: 'GIFs' });
       await expect(page).toClick('button', { text: 'GIFs' });
@@ -142,7 +112,6 @@
 
       await page.waitForSelector('[data-testid="imageElement"]');
       await expect(page).toMatchElement('[data-testid="imageElement"]');
-    });
   });
 
   describe('Disabled', () => {
