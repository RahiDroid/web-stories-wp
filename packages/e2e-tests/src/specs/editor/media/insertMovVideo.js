/*
 * Copyright 2020 Google LLC
 *
 * Licensed under the Apache License, Version 2.0 (the "License");
 * you may not use this file except in compliance with the License.
 * You may obtain a copy of the License at
 *
 *     https://www.apache.org/licenses/LICENSE-2.0
 *
 * Unless required by applicable law or agreed to in writing, software
 * distributed under the License is distributed on an "AS IS" BASIS,
 * WITHOUT WARRANTIES OR CONDITIONS OF ANY KIND, either express or implied.
 * See the License for the specific language governing permissions and
 * limitations under the License.
 */

/**
 * External dependencies
 */
import {
  clickButton,
  createNewStory,
  deleteMedia,
  skipSuiteOnFirefox,
  toggleVideoOptimization,
  uploadFile,
} from '@web-stories-wp/e2e-test-utils';

describe('Handling .mov files', () => {
  // Firefox does not yet support file uploads with Puppeteer. See https://bugzilla.mozilla.org/show_bug.cgi?id=1553847.
  skipSuiteOnFirefox();

  let uploadedFiles;

  beforeEach(() => (uploadedFiles = []));

  afterEach(async () => {
    for (const file of uploadedFiles) {
      // eslint-disable-next-line no-await-in-loop
      await deleteMedia(file);
    }
  });

<<<<<<< HEAD
  describe('Enabled', () => {
    beforeEach(async () => {
      await toggleVideoOptimization(true);
=======
  // Flakey test, see https://github.com/googleforcreators/web-stories-wp/issues/8232.
  // eslint-disable-next-line jest/no-disabled-tests
  it.skip('should insert .mov', async () => {
    await createNewStory();

    await expect(page).toClick('button[aria-label="Upload"]');

    await page.waitForSelector('.media-modal', {
      visible: true,
>>>>>>> f1bc972c
    });

    afterEach(async () => {
      await toggleVideoOptimization(false);
    });

    // Flakey test, see https://github.com/google/web-stories-wp/issues/8232.
    // eslint-disable-next-line jest/no-disabled-tests
    it.skip('should insert .mov video from media dialog', async () => {
      await createNewStory();

      await expect(page).toClick('button[aria-label="Upload"]');

      await page.waitForSelector('.media-modal', {
        visible: true,
      });

      await expect(page).toClick('.media-modal #menu-item-upload', {
        text: 'Upload files',
        visible: true,
      });

      const fileName = await uploadFile('small-video.mov', false);
      uploadedFiles.push(fileName);

      await expect(page).toClick('button', { text: 'Insert into page' });

      await page.waitForSelector('[data-testid="videoElement"]', {
        visible: false,
      });
      await expect(page).toMatchElement('[data-testid="videoElement"]', {
        visible: false,
      });
    });
  });

  describe('Disabled', () => {
    it('should not list the .mov video in the media dialog', async () => {
      await createNewStory();
      await expect(page).toClick('button[aria-label="Upload"]');

      await page.waitForSelector('.media-modal', {
        visible: true,
      });

      await expect(page).toClick('.media-modal #menu-item-upload', {
        text: 'Upload files',
        visible: true,
      });

      const fileName = await uploadFile('small-video.mov', false);
      uploadedFiles.push(fileName);

      await clickButton(
        '.attachments-browser .attachments .attachment:first-of-type'
      );

      await expect(page).not.toMatchElement('.type-video.subtype-quicktime');

      await page.keyboard.press('Escape');

      await page.waitForSelector('.media-modal', {
        visible: false,
      });
    });
  });
});<|MERGE_RESOLUTION|>--- conflicted
+++ resolved
@@ -41,28 +41,16 @@
     }
   });
 
-<<<<<<< HEAD
   describe('Enabled', () => {
     beforeEach(async () => {
       await toggleVideoOptimization(true);
-=======
-  // Flakey test, see https://github.com/googleforcreators/web-stories-wp/issues/8232.
-  // eslint-disable-next-line jest/no-disabled-tests
-  it.skip('should insert .mov', async () => {
-    await createNewStory();
-
-    await expect(page).toClick('button[aria-label="Upload"]');
-
-    await page.waitForSelector('.media-modal', {
-      visible: true,
->>>>>>> f1bc972c
     });
 
     afterEach(async () => {
       await toggleVideoOptimization(false);
     });
 
-    // Flakey test, see https://github.com/google/web-stories-wp/issues/8232.
+    // Flakey test, see https://github.com/googleforcreators/web-stories-wp/issues/8232.
     // eslint-disable-next-line jest/no-disabled-tests
     it.skip('should insert .mov video from media dialog', async () => {
       await createNewStory();
