--- conflicted
+++ resolved
@@ -57,7 +57,6 @@
       await createNewStory();
       await expect(page).not.toMatchElement('[data-testid="FrameElement"]');
 
-<<<<<<< HEAD
       await expect(page).toClick('button', { text: 'Upload' });
 
       await page.waitForSelector(MODAL, {
@@ -66,25 +65,15 @@
       const fileName = await uploadFile('small-video.mov', false);
       const fileNameNoExt = fileName.replace(/\.[^/.]+$/, '');
       uploadedFiles.push(fileNameNoExt);
-=======
-    await page.waitForSelector('[data-testid="videoElement"]', {
-      visible: false,
-    });
-    await expect(page).toMatchElement('[data-testid="videoElement"]', {
-      visible: false,
-    });
-  });
->>>>>>> 49cd4346
 
       await expect(page).toClick('button', { text: 'Insert into page' });
 
-      await page.waitForSelector('.ReactModal__Content');
-      await expect(page).toClick('button', {
-        text: /Sounds good/,
+      await page.waitForSelector('[data-testid="videoElement"]', {
+        visible: false,
       });
-
-      await page.waitForSelector('[data-testid="videoElement"]');
-      await expect(page).toMatchElement('[data-testid="videoElement"]');
+      await expect(page).toMatchElement('[data-testid="videoElement"]', {
+        visible: false,
+      });
     });
   });
 
