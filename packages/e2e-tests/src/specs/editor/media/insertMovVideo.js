--- conflicted
+++ resolved
@@ -18,12 +18,12 @@
  * External dependencies
  */
 import {
+  clickButton,
   createNewStory,
-  clickButton,
+  deleteMedia,
+  skipSuiteOnFirefox,
+  toggleVideoOptimization,
   uploadFile,
-  deleteMedia,
-  toggleVideoOptimization,
-  skipSuiteOnFirefox,
 } from '@web-stories-wp/e2e-test-utils';
 
 describe('Handling .mov files', () => {
@@ -46,23 +46,9 @@
       await toggleVideoOptimization(true);
     });
 
-<<<<<<< HEAD
     afterEach(async () => {
       await toggleVideoOptimization(false);
     });
-=======
-    await page.waitForSelector('.media-modal', {
-      visible: true,
-    });
-
-    await expect(page).toClick('.media-modal #menu-item-upload', {
-      text: 'Upload files',
-      visible: true,
-    });
-
-    const fileName = await uploadFile('small-video.mov', false);
-    uploadedFiles.push(fileName);
->>>>>>> 76f20d33
 
     // Flakey test, see https://github.com/google/web-stories-wp/issues/8232.
     // eslint-disable-next-line jest/no-disabled-tests
@@ -71,9 +57,15 @@
 
       await expect(page).toClick('button', { text: 'Upload' });
 
-      await page.waitForSelector(MODAL, {
+      await page.waitForSelector('.media-modal', {
         visible: true,
       });
+
+      await expect(page).toClick('.media-modal #menu-item-upload', {
+        text: 'Upload files',
+        visible: true,
+      });
+
       const fileName = await uploadFile('small-video.mov', false);
       uploadedFiles.push(fileName);
 
@@ -86,16 +78,10 @@
         visible: false,
       });
     });
-<<<<<<< HEAD
   });
 
   describe('Disabled', () => {
     it('should not list the .mov video in the media dialog', async () => {
-=======
-
-    // Uses the existence of the element's frame element as an indicator for successful insertion.
-    it('should not list the .mov', async () => {
->>>>>>> 76f20d33
       await createNewStory();
 
       await expect(page).toClick('button', { text: 'Upload' });
