--- conflicted
+++ resolved
@@ -30,11 +30,7 @@
     // Firefox does not yet support file uploads with Puppeteer. See https://bugzilla.mozilla.org/show_bug.cgi?id=1553847.
     skipSuiteOnFirefox();
 
-<<<<<<< HEAD
     let uploadedFiles = [];
-=======
-    const filename = await uploadMedia('example-1.jpg', false);
->>>>>>> 3c404c91
 
     beforeEach(() => (uploadedFiles = []));
 
@@ -51,7 +47,6 @@
     it.skip('should insert an image by clicking on it', async () => {
       await createNewStory();
 
-      await expect(page).not.toMatchElement('[data-testid="FrameElement"]');
       const fileName = await uploadMedia('example-1.jpg', false);
       uploadedFiles.push(fileName);
 
