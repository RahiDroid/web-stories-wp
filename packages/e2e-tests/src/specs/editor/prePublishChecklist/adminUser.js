/*
 * Copyright 2020 Google LLC
 *
 * Licensed under the Apache License, Version 2.0 (the "License");
 * you may not use this file except in compliance with the License.
 * You may obtain a copy of the License at
 *
 *     https://www.apache.org/licenses/LICENSE-2.0
 *
 * Unless required by applicable law or agreed to in writing, software
 * distributed under the License is distributed on an "AS IS" BASIS,
 * WITHOUT WARRANTIES OR CONDITIONS OF ANY KIND, either express or implied.
 * See the License for the specific language governing permissions and
 * limitations under the License.
 */

/**
 * External dependencies
 */
import {
  createNewStory,
  publishStory,
  uploadPublisherLogoEditor,
  takeSnapshot,
<<<<<<< HEAD
  skipSuiteOnFirefox,
} from '@web-stories-wp/e2e-test-utils';

const addNewTextElement = async () => {
  await expect(page).toClick('button[aria-label="Add new text element"]');
};
=======
  addTextElement,
} from '@web-stories-wp/e2e-test-utils';

describe('Pre-Publish Checklist : Admin User', () => {
  const addNewPage = async () => {
    await expect(page).toClick('button[aria-label="Add New Page"]');
    await addTextElement();
  };
  const addPages = async (number) => {
    for (let i = 0; i < number; i++) {
      // eslint-disable-next-line no-await-in-loop
      await addNewPage();
    }
  };
>>>>>>> c1e52a48

const addNewPage = async () => {
  await expect(page).toClick('button[aria-label="Add New Page"]');
  await addNewTextElement();
};

const addPages = async (number) => {
  for (let i = 0; i < number; i++) {
    // eslint-disable-next-line no-await-in-loop
    await addNewPage();
  }
};

describe('Pre-Publish Checklist : Admin User', () => {
  beforeEach(async () => {
    await createNewStory();
  });

  it('should show the checklist', async () => {
    await expect(page).toClick('button[aria-label="Checklist"]');

    await expect(page).toMatch(/You are all set for now/);

    // The high priority section of the checklist will show once the story reaches 5 pages.
    await expect(page).toClick('button[aria-label="Add New Page"]');
    await expect(page).toClick('button[aria-label="Add New Page"]');
    await expect(page).toClick('button[aria-label="Add New Page"]');
    await expect(page).toClick('button[aria-label="Add New Page"]');

    await expect(page).toMatchElement(
      '[aria-label="Potential Story issues by category"][data-isexpanded="true"]'
    );
  });

  it('should show that there is no poster attached to the story', async () => {
    await expect(page).toClick('[data-testid^="mediaElement"]');
    const insertButton = await page.waitForXPath(
      `//li//span[contains(text(), 'Insert image')]`
    );
    await insertButton.click();
    await expect(page).toMatchElement('[data-testid="imageElement"]');

    await publishStory();

    await page.reload();
    await expect(page).toMatchElement('input[placeholder="Add title"]');

    await expect(page).toClick('button[aria-label^="Checklist: "]');
    await expect(page).toMatchElement(
      '[aria-label="Potential Story issues by category"][data-isexpanded="true"]'
    );
    await expect(page).toMatch('Add poster image');
    await takeSnapshot(page, 'Prepublish checklist');
  });

<<<<<<< HEAD
  describe('Poster Image', () => {
    // Firefox does not yet support file uploads with Puppeteer. See https://bugzilla.mozilla.org/show_bug.cgi?id=1553847.
    skipSuiteOnFirefox();
=======
  it('should show cards related to poster image issues', async () => {
    await addTextElement();
    await addPages(3);
>>>>>>> c1e52a48

    it('should show cards related to poster image issues', async () => {
      await addNewTextElement();
      await addPages(3);

      await expect(page).toClick('button', { text: 'Publish' });
      await expect(page).toClick('button', { text: 'Review Checklist' });
      await expect(page).toMatch('Add poster image');

      await expect(page).toClick('p', { text: 'Document' });

      //find publish panel button
      const publishPanelButton = await expect(page).toMatchElement(
        '#inspector-tab-document button',
        { text: 'Publishing' }
      );

      const isPublishPanelExpanded = await publishPanelButton.evaluate(
        (node) => node.getAttribute('aria-expanded') === 'true'
      );

      //open publish panel if not open
      if (!isPublishPanelExpanded) {
        await publishPanelButton.click();
      }
      await uploadPublisherLogoEditor('example-1.jpg', false);

      await expect(page).not.toMatch('Add poster image');
    });
  });

  it('should focus on media button when poster image issue card is clicked', async () => {
    await addTextElement();
    await addPages(3);

    await expect(page).toClick('button', { text: 'Publish' });
    await expect(page).toClick('button', { text: 'Review Checklist' });
    const title = await expect(page).toMatchElement('h2', {
      text: 'Add poster image',
    });
    const button = await title.evaluateHandle((node) => node.parentNode);

    expect(button).toBeDefined();

    await button.click();

    const isMediaPickerInFocus = await page.evaluate(
      () => document.activeElement.getAttribute('aria-label') === 'Poster image'
    );

    expect(isMediaPickerInFocus).toBeTrue();
  });
});<|MERGE_RESOLUTION|>--- conflicted
+++ resolved
@@ -22,33 +22,13 @@
   publishStory,
   uploadPublisherLogoEditor,
   takeSnapshot,
-<<<<<<< HEAD
   skipSuiteOnFirefox,
-} from '@web-stories-wp/e2e-test-utils';
-
-const addNewTextElement = async () => {
-  await expect(page).toClick('button[aria-label="Add new text element"]');
-};
-=======
   addTextElement,
 } from '@web-stories-wp/e2e-test-utils';
 
-describe('Pre-Publish Checklist : Admin User', () => {
-  const addNewPage = async () => {
-    await expect(page).toClick('button[aria-label="Add New Page"]');
-    await addTextElement();
-  };
-  const addPages = async (number) => {
-    for (let i = 0; i < number; i++) {
-      // eslint-disable-next-line no-await-in-loop
-      await addNewPage();
-    }
-  };
->>>>>>> c1e52a48
-
 const addNewPage = async () => {
   await expect(page).toClick('button[aria-label="Add New Page"]');
-  await addNewTextElement();
+  await addTextElement();
 };
 
 const addPages = async (number) => {
@@ -100,18 +80,12 @@
     await takeSnapshot(page, 'Prepublish checklist');
   });
 
-<<<<<<< HEAD
   describe('Poster Image', () => {
     // Firefox does not yet support file uploads with Puppeteer. See https://bugzilla.mozilla.org/show_bug.cgi?id=1553847.
     skipSuiteOnFirefox();
-=======
-  it('should show cards related to poster image issues', async () => {
-    await addTextElement();
-    await addPages(3);
->>>>>>> c1e52a48
 
     it('should show cards related to poster image issues', async () => {
-      await addNewTextElement();
+      await addTextElement();
       await addPages(3);
 
       await expect(page).toClick('button', { text: 'Publish' });
