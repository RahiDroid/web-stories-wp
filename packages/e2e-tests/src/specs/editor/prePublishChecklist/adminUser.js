/*
 * Copyright 2020 Google LLC
 *
 * Licensed under the Apache License, Version 2.0 (the "License");
 * you may not use this file except in compliance with the License.
 * You may obtain a copy of the License at
 *
 *     https://www.apache.org/licenses/LICENSE-2.0
 *
 * Unless required by applicable law or agreed to in writing, software
 * distributed under the License is distributed on an "AS IS" BASIS,
 * WITHOUT WARRANTIES OR CONDITIONS OF ANY KIND, either express or implied.
 * See the License for the specific language governing permissions and
 * limitations under the License.
 */

/**
 * External dependencies
 */
import {
  createNewStory,
  publishStory,
  uploadPublisherLogoEditor,
  takeSnapshot,
  skipSuiteOnFirefox,
  addTextElement,
  insertStoryTitle,
} from '@web-stories-wp/e2e-test-utils';

const addNewPage = async () => {
  await expect(page).toClick('button[aria-label="Add New Page"]');
  await addTextElement();
};

const addPages = async (number) => {
  for (let i = 0; i < number; i++) {
    // eslint-disable-next-line no-await-in-loop
    await addNewPage();
  }
};

describe('Pre-Publish Checklist : Admin User', () => {
  beforeEach(async () => {
    await createNewStory();
  });

  it('should show the checklist', async () => {
    await expect(page).toClick('button[aria-label="Checklist"]');

    await expect(page).toMatch(/You are all set for now/);

    // The high priority section of the checklist will show once the story reaches 5 pages.
    await expect(page).toClick('button[aria-label="Add New Page"]');
    await expect(page).toClick('button[aria-label="Add New Page"]');
    await expect(page).toClick('button[aria-label="Add New Page"]');
    await expect(page).toClick('button[aria-label="Add New Page"]');

    await expect(page).toMatchElement(
      '[aria-label="Potential Story issues by category"][data-isexpanded="true"]'
    );
  });

  it('should show that there is no poster attached to the story', async () => {
    await expect(page).toClick('[data-testid^="mediaElement"]');
    const insertButton = await page.waitForXPath(
      `//li//span[contains(text(), 'Insert image')]`
    );
    await insertButton.click();
    await expect(page).toMatchElement('[data-testid="imageElement"]');

    await insertStoryTitle('Prepublish Checklist - admin - no poster warning');

    await publishStory();

    await page.reload();
    await expect(page).toMatchElement('input[placeholder="Add title"]');

    await expect(page).toClick('button[aria-label^="Checklist: "]');
    await expect(page).toMatchElement(
      '[aria-label="Potential Story issues by category"][data-isexpanded="true"]'
    );
    await expect(page).toMatch('Add poster image');
    await takeSnapshot(page, 'Prepublish checklist');
  });

  describe('Poster Image', () => {
    // Firefox does not yet support file uploads with Puppeteer. See https://bugzilla.mozilla.org/show_bug.cgi?id=1553847.
    skipSuiteOnFirefox();

    it('should show cards related to poster image issues', async () => {
      await addTextElement();
      await addPages(3);

      await expect(page).toClick('button', { text: 'Publish' });
      await expect(page).toClick(
        'div[aria-label="Story details"] button[aria-label^="Checklist"]'
      );
      await expect(page).toMatch('Add poster image');

      await expect(page).toClick('p', { text: 'Document' });

      //find publish panel button
      const publishPanelButton = await expect(page).toMatchElement(
        '#inspector-tab-document button',
        { text: 'Publishing' }
      );

<<<<<<< HEAD
      const isPublishPanelExpanded = await publishPanelButton.evaluate(
        (node) => node.getAttribute('aria-expanded') === 'true'
      );
=======
    //open publish panel if not open

    //eslint-disable-next-line jest/no-conditional-in-test
    if (!isPublishPanelExpanded) {
      await publishPanelButton.click();
    }
    await uploadPublisherLogoEditor('example-1.jpg', false);
>>>>>>> 4b676abe

      //open publish panel if not open
      if (!isPublishPanelExpanded) {
        await publishPanelButton.click();
      }
      await uploadPublisherLogoEditor('example-1.jpg', false);

      await expect(page).not.toMatch('Add poster image');
    });
  });

  it('should focus on media button when poster image issue card is clicked', async () => {
    await addTextElement();
    await addPages(3);

    await expect(page).toClick('button', { text: 'Publish' });
    await expect(page).toClick(
      'div[aria-label="Story details"] button[aria-label^="Checklist"]'
    );
    const title = await expect(page).toMatchElement('h2', {
      text: 'Add poster image',
    });
    const button = await title.evaluateHandle((node) => node.parentNode);

    expect(button).toBeDefined();

    await button.click();

    const isMediaPickerInFocus = await page.evaluate(
      () => document.activeElement.getAttribute('aria-label') === 'Poster image'
    );

    expect(isMediaPickerInFocus).toBeTrue();
  });
});<|MERGE_RESOLUTION|>--- conflicted
+++ resolved
@@ -105,21 +105,12 @@
         { text: 'Publishing' }
       );
 
-<<<<<<< HEAD
       const isPublishPanelExpanded = await publishPanelButton.evaluate(
         (node) => node.getAttribute('aria-expanded') === 'true'
       );
-=======
-    //open publish panel if not open
-
-    //eslint-disable-next-line jest/no-conditional-in-test
-    if (!isPublishPanelExpanded) {
-      await publishPanelButton.click();
-    }
-    await uploadPublisherLogoEditor('example-1.jpg', false);
->>>>>>> 4b676abe
 
       //open publish panel if not open
+      //eslint-disable-next-line jest/no-conditional-in-test
       if (!isPublishPanelExpanded) {
         await publishPanelButton.click();
       }
