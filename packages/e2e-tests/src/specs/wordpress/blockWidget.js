--- conflicted
+++ resolved
@@ -55,8 +55,12 @@
       await page.waitForSelector('.web-stories-block-configuration-panel');
       await expect(page).toClick('.web-stories-block-configuration-panel');
 
-<<<<<<< HEAD
-      await expect(page).toClick('button[aria-label="Embed a visual story."]');
+      await expect(page).toClick('button[aria-label="Embed a single story."]');
+
+      await expect(page).toMatch(
+        'Select an existing story from your site, or add one with a URL.'
+      );
+      await expect(page).toClick('button', { text: 'Insert from URL' });
 
       await expect(page).toMatchElement('input[aria-label="Story URL"]');
 
@@ -64,21 +68,7 @@
         'input[aria-label="Story URL"]',
         'https://preview.amp.dev/documentation/examples/introduction/stories_in_amp'
       );
-      await expect(page).toClick('button', { text: 'Embed' });
-=======
-    await expect(page).toClick('button[aria-label="Embed a single story."]');
-
-    await expect(page).toMatch(
-      'Select an existing story from your site, or add one with a URL.'
-    );
-    await expect(page).toClick('button', { text: 'Insert from URL' });
-
-    await page.type(
-      'input[aria-label="Story URL"]',
-      'https://preview.amp.dev/documentation/examples/introduction/stories_in_amp'
-    );
-    await expect(page).toClick('button[aria-label="Embed"]');
->>>>>>> 35a65a98
+      await expect(page).toClick('button[aria-label="Embed"]');
 
       await expect(page).not.toMatch(
         'Sorry, this content could not be embedded.'
