--- conflicted
+++ resolved
@@ -24,11 +24,8 @@
   withPlugin,
   createNewPost,
   setPostContent,
-<<<<<<< HEAD
   skipSuiteOnFirefox,
-=======
   takeSnapshot,
->>>>>>> 8dec57e4
 } from '@web-stories-wp/e2e-test-utils';
 
 /**
