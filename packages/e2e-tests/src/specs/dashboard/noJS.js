/*
 * Copyright 2020 Google LLC
 *
 * Licensed under the Apache License, Version 2.0 (the "License");
 * you may not use this file except in compliance with the License.
 * You may obtain a copy of the License at
 *
 *     https://www.apache.org/licenses/LICENSE-2.0
 *
 * Unless required by applicable law or agreed to in writing, software
 * distributed under the License is distributed on an "AS IS" BASIS,
 * WITHOUT WARRANTIES OR CONDITIONS OF ANY KIND, either express or implied.
 * See the License for the specific language governing permissions and
 * limitations under the License.
 */

/**
 * External dependencies
 */
<<<<<<< HEAD
import percySnapshot from '@percy/puppeteer';
import {
  skipSuiteOnFirefox,
  visitDashboard,
} from '@web-stories-wp/e2e-test-utils';
=======
import { takeSnapshot, visitDashboard } from '@web-stories-wp/e2e-test-utils';
>>>>>>> 8dec57e4

describe('Stories Dashboard with disabled JavaScript', () => {
  // Disabling JS like this is not yet supported in Firefox.
  // See https://bugzilla.mozilla.org/show_bug.cgi?id=1549437.
  skipSuiteOnFirefox();

  it('should display error message', async () => {
    // Disable javascript for test.
    await page.setJavaScriptEnabled(false);

    await visitDashboard();

    await expect(page).toMatchElement('.web-stories-wp-no-js');

    // Re-enable javascript for snapshots.
    await page.setJavaScriptEnabled(true);

    await takeSnapshot(page, 'Dashboard no js');
  });
});<|MERGE_RESOLUTION|>--- conflicted
+++ resolved
@@ -17,15 +17,11 @@
 /**
  * External dependencies
  */
-<<<<<<< HEAD
-import percySnapshot from '@percy/puppeteer';
 import {
   skipSuiteOnFirefox,
   visitDashboard,
 } from '@web-stories-wp/e2e-test-utils';
-=======
 import { takeSnapshot, visitDashboard } from '@web-stories-wp/e2e-test-utils';
->>>>>>> 8dec57e4
 
 describe('Stories Dashboard with disabled JavaScript', () => {
   // Disabling JS like this is not yet supported in Firefox.
