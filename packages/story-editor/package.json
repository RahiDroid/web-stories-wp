--- conflicted
+++ resolved
@@ -8,7 +8,9 @@
     "url": "https://creators.google/"
   },
   "license": "Apache-2.0",
-  "keywords": ["web stories"],
+  "keywords": [
+    "web stories"
+  ],
   "homepage": "https://github.com/GoogleForCreators/web-stories-wp/blob/main/packages/story-editor/README.md",
   "repository": {
     "type": "git",
@@ -34,12 +36,9 @@
     "@googleforcreators/animation": "*",
     "@googleforcreators/date": "*",
     "@googleforcreators/design-system": "*",
-<<<<<<< HEAD
+    "@googleforcreators/dom": "*",
     "@googleforcreators/element-library": "*",
     "@googleforcreators/elements": "*",
-=======
-    "@googleforcreators/dom": "*",
->>>>>>> 32bc6383
     "@googleforcreators/fonts": "*",
     "@googleforcreators/i18n": "*",
     "@googleforcreators/masks": "*",
