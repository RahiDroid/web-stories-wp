/*
 * Copyright 2020 Google LLC
 *
 * Licensed under the Apache License, Version 2.0 (the "License");
 * you may not use this file except in compliance with the License.
 * You may obtain a copy of the License at
 *
 *     https://www.apache.org/licenses/LICENSE-2.0
 *
 * Unless required by applicable law or agreed to in writing, software
 * distributed under the License is distributed on an "AS IS" BASIS,
 * WITHOUT WARRANTIES OR CONDITIONS OF ANY KIND, either express or implied.
 * See the License for the specific language governing permissions and
 * limitations under the License.
 */

/**
 * External dependencies
 */
import PropTypes from 'prop-types';
import { useState, useMemo, useCallback } from '@googleforcreators/react';
import { noop, useGlobalIsKeyPressed } from '@googleforcreators/design-system';
import { useTransform } from '@googleforcreators/transform';
import { getDefinitionForType } from '@googleforcreators/elements';

/**
 * Internal dependencies
 */
import { useStory } from '../../app/story';
import getElementProperties from '../canvas/utils/getElementProperties';
<<<<<<< HEAD
=======
import { getDefinitionForType } from '../../elements';
import { ELEMENT_TYPES, MEDIA_ELEMENT_TYPES } from '../../elements/constants';
>>>>>>> 1b11850f
import Context from './context';

const DROP_SOURCE_ALLOWED_TYPES = MEDIA_ELEMENT_TYPES;
const DROP_TARGET_ALLOWED_TYPES = MEDIA_ELEMENT_TYPES.concat(
  ELEMENT_TYPES.SHAPE
);

const isDropSource = (type) => DROP_SOURCE_ALLOWED_TYPES.includes(type);
const isDropTarget = (type) => DROP_TARGET_ALLOWED_TYPES.includes(type);

function DropTargetsProvider({ children }) {
  const [draggingResource, setDraggingResource] = useState(null);
  const [dropTargets, setDropTargets] = useState({});
  const [activeDropTargetId, setActiveDropTargetId] = useState(null);
  const {
    actions: { pushTransform },
  } = useTransform();
  const { currentPage, combineElements } = useStory(
    ({ state: { currentPage }, actions: { combineElements } }) => ({
      currentPage,
      combineElements,
    })
  );

  const elements = useMemo(
    () => currentPage?.elements || [],
    [currentPage?.elements]
  );

  const sortedDropTargetIds = useMemo(
    () =>
      elements
        .filter(({ id }) => id in dropTargets)
        .map(({ id }) => id)
        .reverse(), // Sort by z-index
    [dropTargets, elements]
  );

  const getDropTargetFromCursor = useCallback(
    (x, y, ignoreId = null) => {
      const underCursor = document.elementsFromPoint(x, y);
      return (
        sortedDropTargetIds.find(
          (id) => underCursor.includes(dropTargets[id]) && id !== ignoreId
        ) || null
      );
    },
    [sortedDropTargetIds, dropTargets]
  );

  /**
   * Registering drop targets
   */

  const registerDropTarget = useCallback((id, ref) => {
    setDropTargets((prev) => ({ ...prev, [id]: ref }));
  }, []);

  const unregisterDropTarget = useCallback((id) => {
    setDropTargets((prev) => {
      const { [id]: _, ...without } = prev;
      return without;
    });
  }, []);

  /**
   * Dragging elements
   */
  const handleDrag = useCallback(
    (resource, x, y, selfId = null) => {
      if (!isDropSource(resource?.type)) {
        return;
      }

      const newElement = getElementProperties(resource.type, {
        resource,
      });

      const existingElement = elements.find(({ id }) => id === selfId);

      // Get these attributes from the existing element (if exists and is non-null)
      // or get defaults from a new element of the same type
      const scale = existingElement?.scale ?? newElement.scale;
      const focalX = existingElement?.focalX ?? newElement.focalX;
      const focalY = existingElement?.focalY ?? newElement.focalY;
      const flip = existingElement?.flip ?? newElement.flip;

      const dropTargetId = getDropTargetFromCursor(x, y, selfId);

      if (dropTargetId && dropTargetId !== activeDropTargetId) {
        pushTransform(dropTargetId, {
          dropTargets: {
            active: true,
            replacement: { resource, scale, focalX, focalY, flip },
          },
        });
        if (selfId) {
          pushTransform(selfId, {
            dropTargets: { hover: true },
          });
        }
      } else if (!dropTargetId) {
        if (selfId) {
          pushTransform(selfId, {
            dropTargets: { hover: false },
          });
        }
      }
      setActiveDropTargetId(dropTargetId);
      elements
        .filter(({ id }) => id !== dropTargetId)
        .forEach((el) =>
          pushTransform(el.id, {
            dropTargets: { active: false, replacement: null },
          })
        );
    },
    [activeDropTargetId, elements, getDropTargetFromCursor, pushTransform]
  );

  /**
   * Dropping and merging elements
   */
  const handleDrop = useCallback(
    (resource, selfId = null) => {
      if (!isDropSource(resource?.type)) {
        return;
      }

      if (!activeDropTargetId || activeDropTargetId === selfId) {
        Object.keys(dropTargets)
          .filter((id) => id !== selfId)
          .map((id) => pushTransform(id, null));
        return;
      }

      const combineArgs = {
        secondId: activeDropTargetId,
      };

      const firstElement = elements.find(({ id }) => id === selfId);
      if (firstElement) {
        combineArgs.firstElement = firstElement;
      } else {
        // Create properties as you'd create them for a new element to be added
        // Then merge these into the existing element using the same logic as
        // for merging existing elements.
        combineArgs.firstElement = getElementProperties(resource.type, {
          resource,
        });
      }

      combineElements(combineArgs);

      // Reset styles on visible elements
      elements
        .filter(({ id }) => dropTargets[id] && id !== selfId)
        .forEach((el) => {
          pushTransform(el.id, {
            dropTargets: {
              active: false,
              replacement: null,
            },
          });
          pushTransform(el.id, null);
        });

      setActiveDropTargetId(null);

      const { onDropHandler } = getDefinitionForType(resource.type);
      // onDropHandler will play the video, but we don't want that for videos
      // that don't have a src because they are still uploading.
      if (onDropHandler && resource.src && !resource.isPlaceholder) {
        onDropHandler(activeDropTargetId);
      }
    },
    [activeDropTargetId, combineElements, elements, dropTargets, pushTransform]
  );

  // mod key (⌘ on macOS, Ctrl on Windows) disables drop-targeting.
  const isDropTargetingDisabled = useGlobalIsKeyPressed('mod');

  const state = {
    state: {
      dropTargets,
      activeDropTargetId,
      draggingResource,
      isDropTargetingDisabled,
    },
    // If drop-targeting is disabled, all the related actions are ignored.
    actions: {
      registerDropTarget: isDropTargetingDisabled ? noop : registerDropTarget,
      unregisterDropTarget,
      isDropSource: isDropTargetingDisabled ? () => false : isDropSource,
      isDropTarget: isDropTargetingDisabled ? () => false : isDropTarget,
      handleDrag: isDropTargetingDisabled ? noop : handleDrag,
      handleDrop: isDropTargetingDisabled ? noop : handleDrop,
      setDraggingResource: isDropTargetingDisabled ? noop : setDraggingResource,
    },
  };

  return <Context.Provider value={state}>{children}</Context.Provider>;
}

DropTargetsProvider.propTypes = {
  children: PropTypes.node,
};

export default DropTargetsProvider;<|MERGE_RESOLUTION|>--- conflicted
+++ resolved
@@ -21,18 +21,17 @@
 import { useState, useMemo, useCallback } from '@googleforcreators/react';
 import { noop, useGlobalIsKeyPressed } from '@googleforcreators/design-system';
 import { useTransform } from '@googleforcreators/transform';
-import { getDefinitionForType } from '@googleforcreators/elements';
+import {
+  getDefinitionForType,
+  ELEMENT_TYPES,
+  MEDIA_ELEMENT_TYPES,
+} from '@googleforcreators/elements';
 
 /**
  * Internal dependencies
  */
 import { useStory } from '../../app/story';
 import getElementProperties from '../canvas/utils/getElementProperties';
-<<<<<<< HEAD
-=======
-import { getDefinitionForType } from '../../elements';
-import { ELEMENT_TYPES, MEDIA_ELEMENT_TYPES } from '../../elements/constants';
->>>>>>> 1b11850f
 import Context from './context';
 
 const DROP_SOURCE_ALLOWED_TYPES = MEDIA_ELEMENT_TYPES;
