--- conflicted
+++ resolved
@@ -27,21 +27,6 @@
   elementWithSize,
   elementWithRotation,
 } from '@googleforcreators/element-library';
-
-/**
- * Internal dependencies
- */
-<<<<<<< HEAD
-import { useState, useRef } from '@googleforcreators/react';
-import SingleSelectionMoveable from './singleSelectionMoveable';
-=======
-import { getDefinitionForType } from '../../elements';
-import {
-  elementWithPosition,
-  elementWithSize,
-  elementWithRotation,
-} from '../../elements/shared';
->>>>>>> bd6d0244
 
 const Wrapper = styled.div`
   ${elementWithPosition}
