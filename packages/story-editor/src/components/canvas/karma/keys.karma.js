/*
 * Copyright 2020 Google LLC
 *
 * Licensed under the Apache License, Version 2.0 (the "License");
 * you may not use this file except in compliance with the License.
 * You may obtain a copy of the License at
 *
 *     https://www.apache.org/licenses/LICENSE-2.0
 *
 * Unless required by applicable law or agreed to in writing, software
 * distributed under the License is distributed on an "AS IS" BASIS,
 * WITHOUT WARRANTIES OR CONDITIONS OF ANY KIND, either express or implied.
 * See the License for the specific language governing permissions and
 * limitations under the License.
 */

/**
<<<<<<< HEAD
 * External dependencies
 */
import { waitFor } from '@testing-library/react';
import { TEXT_ELEMENT_DEFAULT_FONT } from '@googleforcreators/design-system';

/**
=======
>>>>>>> e7c199d4
 * Internal dependencies
 */
import { Fixture } from '../../../karma';
import { useStory } from '../../../app/story';
import { useInsertElement } from '..';

describe('Canvas keys integration', () => {
  let fixture;
  let element1;

  beforeEach(async () => {
    fixture = new Fixture();
    await fixture.render();
    await fixture.collapseHelpCenter();

    const insertElement = await fixture.renderHook(() => useInsertElement());
    element1 = await fixture.act(() =>
      insertElement('text', {
        font: TEXT_ELEMENT_DEFAULT_FONT,
        content: `Page 1`,
        x: 40,
        y: 40,
        width: 250,
      })
    );

    await fixture.editor.canvas.framesLayer.waitFocusedWithin();
  });

  afterEach(() => {
    fixture.restore();
  });

  async function getSelection() {
    const storyContext = await fixture.renderHook(() => useStory());
    return storyContext.state.selectedElementIds;
  }

  async function getLatestElement(elementId) {
    const storyContext = await fixture.renderHook(() => useStory());
    const elements = storyContext.state.currentPage.elements;
    return elements.find(({ id }) => id === elementId);
  }

  async function getNonBackgroundElementIds() {
    const storyContext = await fixture.renderHook(() => useStory());
    const elements = storyContext.state.currentPage.elements;
    const nonBackgroundElements = elements.filter(
      ({ isBackground }) => !isBackground
    );
    return nonBackgroundElements.map(({ id }) => id);
  }

  it('should select the inserted element by default', async () => {
    expect(await getNonBackgroundElementIds()).toEqual([element1.id]);
    expect(await getSelection()).toEqual([element1.id]);
  });

  it('should delete the selected element', async () => {
    await fixture.events.keyboard.press('Del');
    expect(await getNonBackgroundElementIds()).toEqual([]);
    expect(await getSelection()).toEqual([]);
  });

  it('should delete element from the design panel', async () => {
    const bold = fixture.editor.inspector.designPanel.textStyle.bold.button;
    await fixture.events.focus(bold);
    expect(await getSelection()).toEqual([element1.id]);

    await fixture.events.keyboard.press('Del');
    expect(await getNonBackgroundElementIds()).toEqual([]);
    expect(await getSelection()).toEqual([]);
  });

  it('should delete element from the tabs', async () => {
    const textTab = fixture.querySelector('#library-tab-text');
    await fixture.events.focus(textTab);
    expect(await getSelection()).toEqual([element1.id]);

    await fixture.events.keyboard.press('Del');
    expect(await getNonBackgroundElementIds()).toEqual([]);
    expect(await getSelection()).toEqual([]);
  });

  it('should not be able to delete element from a dialog', async () => {
    const colorButton = fixture.querySelector(
      'button[aria-label="Text color"]'
    );
    await fixture.events.click(colorButton);
    expect(await getSelection()).toEqual([element1.id]);
    // there are two dialogs, [0] checklist companion and [1]color picker
    const dialogs = await fixture.screen.findAllByRole('dialog');
    expect(dialogs.length).toBe(2);

    await fixture.snapshot('color picker open');

    await fixture.events.keyboard.press('Del');
    expect(await getNonBackgroundElementIds()).toEqual([element1.id]);
    expect(await getSelection()).toEqual([element1.id]);
  });

  it('should move selection with arrow keys', async () => {
    await fixture.events.keyboard.press('left');
    expect((await getLatestElement(element1.id)).x).toEqual(element1.x - 10);

    await fixture.events.keyboard.press('right');
    await fixture.events.keyboard.press('right');
    expect((await getLatestElement(element1.id)).x).toEqual(element1.x + 10);

    await fixture.events.keyboard.press('up');
    expect((await getLatestElement(element1.id)).y).toEqual(element1.y - 10);

    await fixture.events.keyboard.press('down');
    await fixture.events.keyboard.press('down');
    expect((await getLatestElement(element1.id)).y).toEqual(element1.y + 10);
  });

  it('should move selection with arrow keys and fine step', async () => {
    await fixture.events.keyboard.shortcut('shift+left');
    expect((await getLatestElement(element1.id)).x).toEqual(element1.x - 1);

    await fixture.events.keyboard.shortcut('shift+right');
    await fixture.events.keyboard.shortcut('shift+right');
    expect((await getLatestElement(element1.id)).x).toEqual(element1.x + 1);

    await fixture.events.keyboard.shortcut('shift+up');
    expect((await getLatestElement(element1.id)).y).toEqual(element1.y - 1);

    await fixture.events.keyboard.shortcut('shift+down');
    await fixture.events.keyboard.shortcut('shift+down');
    expect((await getLatestElement(element1.id)).y).toEqual(element1.y + 1);
  });

  it('should not bubble up arrow keys from library tabs', async () => {
    const textTab = fixture.querySelector('#library-tab-text');
    await fixture.events.focus(textTab);

    await fixture.events.keyboard.press('right');
    expect((await getLatestElement(element1.id)).x).toEqual(element1.x);
    expect((await getLatestElement(element1.id)).y).toEqual(element1.y);

    await fixture.events.keyboard.press('left');
    expect((await getLatestElement(element1.id)).x).toEqual(element1.x);
    expect((await getLatestElement(element1.id)).y).toEqual(element1.y);

    await fixture.events.keyboard.press('up');
    expect((await getLatestElement(element1.id)).x).toEqual(element1.x);
    expect((await getLatestElement(element1.id)).y).toEqual(element1.y);

    await fixture.events.keyboard.press('down');
    expect((await getLatestElement(element1.id)).x).toEqual(element1.x);
    expect((await getLatestElement(element1.id)).y).toEqual(element1.y);
  });
});<|MERGE_RESOLUTION|>--- conflicted
+++ resolved
@@ -15,15 +15,11 @@
  */
 
 /**
-<<<<<<< HEAD
  * External dependencies
  */
-import { waitFor } from '@testing-library/react';
 import { TEXT_ELEMENT_DEFAULT_FONT } from '@googleforcreators/design-system';
 
 /**
-=======
->>>>>>> e7c199d4
  * Internal dependencies
  */
 import { Fixture } from '../../../karma';
