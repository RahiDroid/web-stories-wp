/*
 * Copyright 2020 Google LLC
 *
 * Licensed under the Apache License, Version 2.0 (the "License");
 * you may not use this file except in compliance with the License.
 * You may obtain a copy of the License at
 *
 *     https://www.apache.org/licenses/LICENSE-2.0
 *
 * Unless required by applicable law or agreed to in writing, software
 * distributed under the License is distributed on an "AS IS" BASIS,
 * WITHOUT WARRANTIES OR CONDITIONS OF ANY KIND, either express or implied.
 * See the License for the specific language governing permissions and
 * limitations under the License.
 */

/**
 * External dependencies
 */
import classnames from 'classnames';
import { useUnits } from '@googleforcreators/units';
<<<<<<< HEAD
import { getDefinitionForType } from '@googleforcreators/elements';
=======
import { useState } from '@googleforcreators/react';
>>>>>>> 1b11850f

/**
 * Internal dependencies
 */
import { useStory } from '../../../app';
import useElementOutOfCanvas from '../utils/useElementOutOfCanvas';
import useFullbleedMediaAsBackground from '../utils/useFullbleedMediaAsBackground';

const EMPTY_HANDLES = [];
const VERTICAL_HANDLES = ['n', 's'];
const HORIZONTAL_HANDLES = ['e', 'w'];
const DIAGONAL_HANDLES = ['nw', 'ne', 'sw', 'se'];

function getRenderDirections({ vertical, horizontal, diagonal }) {
  return [
    ...(vertical ? VERTICAL_HANDLES : EMPTY_HANDLES),
    ...(horizontal ? HORIZONTAL_HANDLES : EMPTY_HANDLES),
    ...(diagonal ? DIAGONAL_HANDLES : EMPTY_HANDLES),
  ];
}

function useSingleSelectionResize({
  resetMoveable,
  selectedElement,
  setTransformStyle,
  frame,
  isEditMode,
  pushTransform,
  classNames,
  forceLockRatio,
}) {
  const { updateSelectedElements } = useStory((state) => ({
    updateSelectedElements: state.actions.updateSelectedElements,
  }));

  const { handleElementOutOfCanvas } = useElementOutOfCanvas();
  const { handleFullbleedMediaAsBackground } = useFullbleedMediaAsBackground({
    selectedElement,
  });

  const { editorToDataX, editorToDataY, dataToEditorY, dataToEditorX } =
    useUnits(
      ({
        actions: { editorToDataX, editorToDataY, dataToEditorY, dataToEditorX },
      }) => ({
        editorToDataX,
        editorToDataY,
        dataToEditorY,
        dataToEditorX,
      })
    );

  const { lockAspectRatio: elementLockRatio, type } = selectedElement;
  const isText = type === 'text';
  const [isResizingFromCorner, setIsResizingFromCorner] = useState(true);
  // Text element lock aspect ratio doesn't influence resizing.
  // See https://github.com/GoogleForCreators/web-stories-wp/issues/10466
  // We always lock the aspect ratio for text element when resizing from corners and never when resizing from edges.
  const lockAspectRatio =
    (!isText && (forceLockRatio || elementLockRatio)) ||
    (isText && isResizingFromCorner);
  const { resizeRules, updateForResizeEvent } = getDefinitionForType(type);

  const minWidth = dataToEditorX(resizeRules.minWidth);
  const minHeight = dataToEditorY(resizeRules.minHeight);
  const aspectRatio = selectedElement.width / selectedElement.height;

  const onResize = ({ target, direction, width, height, drag }) => {
    let newWidth = width;
    let newHeight = height;
    let updates = null;

    if (lockAspectRatio) {
      if (newWidth < minWidth) {
        newWidth = minWidth;
        newHeight = newWidth / aspectRatio;
      }
      if (newHeight < minHeight) {
        newHeight = minHeight;
        newWidth = minHeight * aspectRatio;
      }
    } else {
      newHeight = Math.max(newHeight, minHeight);
      newWidth = Math.max(newWidth, minWidth);
    }

    if (updateForResizeEvent) {
      updates = updateForResizeEvent(
        selectedElement,
        direction,
        editorToDataX(newWidth, false),
        editorToDataY(newHeight, false)
      );
    }
    if (updates && updates.height) {
      newHeight = dataToEditorY(updates.height);
    }
    if (updates && updates.marginOffset) {
      target.querySelector('.syncMargin').style.margin = `${
        -dataToEditorY(updates.marginOffset) / 2
      }px 0`;
    }

    target.style.width = `${newWidth}px`;
    target.style.height = `${newHeight}px`;
    frame.direction = direction;
    frame.resize = [newWidth, newHeight];
    frame.translate = drag.beforeTranslate;
    frame.updates = updates;
    setTransformStyle(target, frame);
  };

  const onResizeStart = ({ setOrigin, dragStart, direction }) => {
    setOrigin(['%', '%']);
    if (dragStart) {
      dragStart.set(frame.translate);
    }
    // Both `direction[]` values for diagonals are either 1 or -1. Non-diagonal
    // directions have 0s.
    const newResizingMode = direction[0] !== 0 && direction[1] !== 0;
    if (isResizingFromCorner !== newResizingMode && isText) {
      setIsResizingFromCorner(newResizingMode);
    }
    if (isEditMode) {
      // In edit mode, we need to signal right away that the action started.
      pushTransform(selectedElement.id, frame);
    }
  };

  const onResizeEnd = ({ target }) => {
    if (handleElementOutOfCanvas(target)) {
      return;
    }
    const [editorWidth, editorHeight] = frame.resize;
    if (editorWidth !== 0 && editorHeight !== 0) {
      const { direction } = frame;
      const [deltaX, deltaY] = frame.translate;
      const newWidth = editorToDataX(editorWidth);
      const newHeight = editorToDataY(editorHeight);
      const properties = {
        width: newWidth,
        height: newHeight,
        x: selectedElement.x + editorToDataX(deltaX),
        y: selectedElement.y + editorToDataY(deltaY),
      };
      if (updateForResizeEvent) {
        Object.assign(
          properties,
          updateForResizeEvent(selectedElement, direction, newWidth, newHeight)
        );
      }
      updateSelectedElements({ properties });
    }
    setIsResizingFromCorner(true);
    resetMoveable(target);
    handleFullbleedMediaAsBackground(target);
  };

  const visuallyHideHandles =
    selectedElement.width <= resizeRules.minWidth ||
    selectedElement.height <= resizeRules.minHeight;

  return {
    onResize,
    onResizeStart,
    onResizeEnd,
    keepRatio: lockAspectRatio,
    renderDirections: getRenderDirections(resizeRules),
    className: classnames(classNames, {
      'visually-hide-handles': visuallyHideHandles,
    }),
  };
}

export default useSingleSelectionResize;<|MERGE_RESOLUTION|>--- conflicted
+++ resolved
@@ -19,11 +19,8 @@
  */
 import classnames from 'classnames';
 import { useUnits } from '@googleforcreators/units';
-<<<<<<< HEAD
 import { getDefinitionForType } from '@googleforcreators/elements';
-=======
 import { useState } from '@googleforcreators/react';
->>>>>>> 1b11850f
 
 /**
  * Internal dependencies
