--- conflicted
+++ resolved
@@ -21,19 +21,13 @@
 import { act, fireEvent, screen } from '@testing-library/react';
 import { createSolid } from '@googleforcreators/patterns';
 import { RichTextContext } from '@googleforcreators/rich-text';
-<<<<<<< HEAD
-import {
-  BACKGROUND_TEXT_MODE,
-  calcRotatedResizeOffset,
-} from '@googleforcreators/design-system';
+import { BACKGROUND_TEXT_MODE } from '@googleforcreators/design-system';
 import { calculateTextHeight } from '@googleforcreators/element-library';
 import {
   MULTIPLE_VALUE,
   MULTIPLE_DISPLAY_VALUE,
 } from '@googleforcreators/elements';
-=======
 import { calcRotatedResizeOffset } from '@googleforcreators/units';
->>>>>>> 32bc6383
 
 /**
  * Internal dependencies
@@ -41,10 +35,6 @@
 import TextStyle from '../textStyle';
 import FontContext from '../../../../../app/font/context';
 import { StoryContext } from '../../../../../app/story';
-<<<<<<< HEAD
-=======
-import { calculateTextHeight } from '../../../../../utils/textMeasurements';
->>>>>>> 32bc6383
 import CanvasContext from '../../../../../app/canvas/context';
 import { renderPanel } from '../../../shared/test/_utils';
 
