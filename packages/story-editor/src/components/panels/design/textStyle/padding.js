--- conflicted
+++ resolved
@@ -26,15 +26,12 @@
   LockToggle as DefaultLockToggle,
   NumericInput,
 } from '@googleforcreators/design-system';
-<<<<<<< HEAD
 import {
   MULTIPLE_VALUE,
   MULTIPLE_DISPLAY_VALUE,
 } from '@googleforcreators/elements';
-=======
 import { clamp } from '@googleforcreators/units';
 
->>>>>>> 32bc6383
 /**
  * Internal dependencies
  */
