/*
 * Copyright 2020 Google LLC
 *
 * Licensed under the Apache License, Version 2.0 (the "License");
 * you may not use this file except in compliance with the License.
 * You may obtain a copy of the License at
 *
 *     https://www.apache.org/licenses/LICENSE-2.0
 *
 * Unless required by applicable law or agreed to in writing, software
 * distributed under the License is distributed on an "AS IS" BASIS,
 * WITHOUT WARRANTIES OR CONDITIONS OF ANY KIND, either express or implied.
 * See the License for the specific language governing permissions and
 * limitations under the License.
 */

/**
 * External dependencies
 */
import {
  useCallback,
  useEffect,
  useMemo,
  useState,
  useDebouncedCallback,
  useBatchingCallback,
} from '@googleforcreators/react';
import PropTypes from 'prop-types';
import styled from 'styled-components';
import { __ } from '@googleforcreators/i18n';
import {
  isValidUrl,
  toAbsoluteUrl,
  withProtocol,
<<<<<<< HEAD
  Input,
  Text,
  THEME_CONSTANTS,
} from '@googleforcreators/design-system';
import {
  MULTIPLE_VALUE,
  MULTIPLE_DISPLAY_VALUE,
} from '@googleforcreators/elements';
=======
} from '@googleforcreators/url';
import { Input, Text, THEME_CONSTANTS } from '@googleforcreators/design-system';
>>>>>>> 32bc6383

/**
 * Internal dependencies
 */

import { useStory, useAPI, useCanvas } from '../../../../app';
import useElementsWithLinks from '../../../../utils/useElementsWithLinks';
import { Row, LinkInput, LinkIcon } from '../../../form';
import { createLink } from '../../../elementLink';
import { SimplePanel } from '../../panel';
import {
  inputContainerStyleOverride,
  LinkRelations,
  useCommonObjectValue,
} from '../../shared';
import { states, styles, useHighlights } from '../../../../app/highlights';
import useCORSProxy from '../../../../utils/useCORSProxy';

const IconInfo = styled.div`
  display: flex;
  flex-direction: column;
  margin-left: 20px;
`;

const IconText = styled(Text)`
  color: ${({ theme }) => theme.colors.fg.secondary};
`;

const Error = styled.span`
  font-size: 12px;
  line-height: 16px;
  color: ${({ theme }) => theme.colors.fg.negative};
`;

function LinkPanel({ selectedElements, pushUpdateForObject }) {
  const { clearEditing, setDisplayLinkGuidelines, displayLinkGuidelines } =
    useCanvas((state) => ({
      clearEditing: state.actions.clearEditing,
      setDisplayLinkGuidelines: state.actions.setDisplayLinkGuidelines,
      displayLinkGuidelines: state.state.displayLinkGuidelines,
    }));

  const { currentPage } = useStory((state) => ({
    currentPage: state.state.currentPage,
  }));

  const { highlight, resetHighlight, cancelHighlight } = useHighlights(
    (state) => ({
      highlight: state[states.LINK],
      resetHighlight: state.onFocusOut,
      cancelHighlight: state.cancelEffect,
    })
  );

  const { getElementsInAttachmentArea } = useElementsWithLinks();
  const hasElementsInAttachmentArea =
    getElementsInAttachmentArea(selectedElements).length > 0 &&
    currentPage?.pageAttachment?.url?.length > 0;

  const defaultLink = useMemo(() => createLink({ icon: null, desc: null }), []);

  const linkRaw = useCommonObjectValue(selectedElements, 'link', defaultLink);
  const link = createLink(linkRaw);
  const { url = '', desc = '', icon, rel = [] } = link;

  const [fetchingMetadata, setFetchingMetadata] = useState(false);
  const [isLinkFocused, setIsLinkFocused] = useState(false);

  const {
    actions: { getLinkMetadata },
  } = useAPI();

  const { getProxiedUrl, checkResourceAccess } = useCORSProxy();

  const updateLinkFromMetadataApi = useBatchingCallback(
    ({ newUrl, newTitle, newIcon, needsProxy }) =>
      pushUpdateForObject(
        'link',
        () =>
          newUrl
            ? createLink({
                url: newUrl,
                needsProxy,
                desc: newTitle ? newTitle : '',
                icon: newIcon ? toAbsoluteUrl(newUrl, newIcon) : '',
              })
            : null,
        defaultLink,
        true
      ),
    [pushUpdateForObject, defaultLink]
  );

  const [isInvalidUrl, setIsInvalidUrl] = useState(
    !isValidUrl(withProtocol(url))
  );

  const populateMetadata = useDebouncedCallback(
    useCallback(
      async (newUrl) => {
        // Nothing to fetch for tel: or mailto: links.
        if (!newUrl.startsWith('http://') && !newUrl.startsWith('https://')) {
          return;
        }

        setFetchingMetadata(true);
        try {
          const { title: newTitle, image: newIcon } = getLinkMetadata
            ? await getLinkMetadata(newUrl)
            : {};
          const needsProxy = newIcon
            ? await checkResourceAccess(newIcon)
            : false;

          updateLinkFromMetadataApi({
            newUrl,
            newTitle,
            newIcon,
            needsProxy,
          });
        } catch (e) {
          setIsInvalidUrl(true);
        } finally {
          setFetchingMetadata(false);
        }
      },
      [checkResourceAccess, getLinkMetadata, updateLinkFromMetadataApi]
    ),
    1200
  );

  const handleChange = useCallback(
    (properties, submit) => {
      clearEditing();

      populateMetadata.cancel();

      if (properties.url) {
        // Don't submit any changes in case of multiple value.
        if (MULTIPLE_VALUE === properties.url) {
          return;
        }
        const urlWithProtocol = withProtocol(properties.url);
        const valid = isValidUrl(urlWithProtocol);
        setIsInvalidUrl(!valid);

        if (valid) {
          populateMetadata(urlWithProtocol);
        }
      }
      pushUpdateForObject(
        'link',
        properties.url !== ''
          ? {
              ...properties,
            }
          : null,
        defaultLink,
        submit
      );
    },
    [clearEditing, pushUpdateForObject, defaultLink, populateMetadata]
  );

  const handleChangeIcon = useCallback(
    /**
     * Handle link icon change.
     *
     * @param {import('@googleforcreators/media').Resource} resource The new image.
     */
    (resource) => {
      handleChange({ icon: resource?.src }, true);
    },
    [handleChange]
  );

  const hasLinkSet = Boolean(url?.length);
  const displayMetaFields = hasLinkSet && !isInvalidUrl;

  // If we're focusing on the link input and any of the relevant values changes,
  // Check if we need to hide/display the guidelines.
  useEffect(() => {
    if (isLinkFocused) {
      // Display the guidelines if there's no link / if it's multiple value.
      const hasLink = hasLinkSet && url !== MULTIPLE_VALUE;
      setDisplayLinkGuidelines(hasElementsInAttachmentArea && !hasLink);
    }
  }, [
    selectedElements,
    isLinkFocused,
    hasElementsInAttachmentArea,
    hasLinkSet,
    setDisplayLinkGuidelines,
    url,
  ]);

  const linkIcon = icon ? getProxiedUrl(link, icon) : null;

  const isMultipleUrl = MULTIPLE_VALUE === url;
  const isMultipleDesc = MULTIPLE_VALUE === desc;
  const isMultipleRel = MULTIPLE_VALUE === rel;

  const onChangeRel = useCallback(
    (newRel) => handleChange({ rel: newRel }, true),
    [handleChange]
  );

  return (
    <SimplePanel
      name="link"
      title={__('Link', 'web-stories')}
      css={highlight?.showEffect && styles.FLASH}
      onAnimationEnd={() => resetHighlight()}
      isPersistable={!highlight}
    >
      <LinkInput
        ref={(node) => {
          if (node && highlight?.focus && highlight?.showEffect) {
            node.addEventListener('keydown', cancelHighlight, { once: true });
            node.focus();
          }
        }}
        onChange={(value) =>
          !displayLinkGuidelines &&
          handleChange({ url: value }, !value /* submit */)
        }
        onBlur={() => {
          setDisplayLinkGuidelines(false);
          setIsLinkFocused(false);
        }}
        onFocus={() => {
          setIsLinkFocused(true);
        }}
        value={url || ''}
        placeholder={
          isMultipleUrl
            ? MULTIPLE_DISPLAY_VALUE
            : __('Enter an address to apply a link', 'web-stories')
        }
        isIndeterminate={isMultipleUrl}
        aria-label={__('Element link', 'web-stories')}
        hasError={displayLinkGuidelines}
      />
      {displayLinkGuidelines && (
        <Row>
          <Error>
            {__(
              'Link can not reside below the dashed line when a page attachment is present',
              'web-stories'
            )}
          </Error>
        </Row>
      )}

      {displayMetaFields && (
        <>
          <Row>
            <Input
              placeholder={
                isMultipleDesc
                  ? MULTIPLE_DISPLAY_VALUE
                  : __('Optional description', 'web-stories')
              }
              onChange={({ target }) =>
                handleChange({ desc: target.value }, !target.value /* submit */)
              }
              value={desc}
              aria-label={__('Link description', 'web-stories')}
              isIndeterminate={isMultipleDesc}
              disabled={fetchingMetadata}
              containerStyleOverride={inputContainerStyleOverride}
            />
          </Row>
          <Row spaceBetween={false}>
            <LinkIcon
              handleChange={handleChangeIcon}
              icon={linkIcon}
              isLoading={fetchingMetadata}
              disabled={fetchingMetadata}
            />
            <IconInfo>
              <IconText size={THEME_CONSTANTS.TYPOGRAPHY.PRESET_SIZES.SMALL}>
                {__('Optional brand icon', 'web-stories')}
              </IconText>
            </IconInfo>
          </Row>
          {!isMultipleRel && (
            <LinkRelations onChangeRel={onChangeRel} rel={rel} />
          )}
        </>
      )}
    </SimplePanel>
  );
}

LinkPanel.propTypes = {
  selectedElements: PropTypes.array.isRequired,
  pushUpdateForObject: PropTypes.func.isRequired,
};

export default LinkPanel;<|MERGE_RESOLUTION|>--- conflicted
+++ resolved
@@ -28,23 +28,16 @@
 import PropTypes from 'prop-types';
 import styled from 'styled-components';
 import { __ } from '@googleforcreators/i18n';
+import { Input, Text, THEME_CONSTANTS } from '@googleforcreators/design-system';
 import {
   isValidUrl,
   toAbsoluteUrl,
   withProtocol,
-<<<<<<< HEAD
-  Input,
-  Text,
-  THEME_CONSTANTS,
-} from '@googleforcreators/design-system';
+} from '@googleforcreators/url';
 import {
   MULTIPLE_VALUE,
   MULTIPLE_DISPLAY_VALUE,
 } from '@googleforcreators/elements';
-=======
-} from '@googleforcreators/url';
-import { Input, Text, THEME_CONSTANTS } from '@googleforcreators/design-system';
->>>>>>> 32bc6383
 
 /**
  * Internal dependencies
