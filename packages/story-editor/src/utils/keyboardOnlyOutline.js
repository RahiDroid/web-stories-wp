--- conflicted
+++ resolved
@@ -56,15 +56,6 @@
     }
   };
 
-<<<<<<< HEAD
-  // @todo Should this be in useEffect ?
-  if (globalThis.document) {
-    document.addEventListener('keydown', handleKeydown, true);
-    document.addEventListener('mousedown', handleMousedown, true);
-  }
-
-=======
->>>>>>> cd1ffe49
   useEffect(() => {
     document.addEventListener('keydown', handleKeydown, true);
     document.addEventListener('mousedown', handleMousedown, true);
