/*
 * Copyright 2020 Google LLC
 *
 * Licensed under the Apache License, Version 2.0 (the "License");
 * you may not use this file except in compliance with the License.
 * You may obtain a copy of the License at
 *
 *     https://www.apache.org/licenses/LICENSE-2.0
 *
 * Unless required by applicable law or agreed to in writing, software
 * distributed under the License is distributed on an "AS IS" BASIS,
 * WITHOUT WARRANTIES OR CONDITIONS OF ANY KIND, either express or implied.
 * See the License for the specific language governing permissions and
 * limitations under the License.
 */
/**
 * External dependencies
 */
import {
  useEffect,
  useMemo,
  useState,
  useRef,
  useDebouncedCallback,
  useResizeEffect,
} from '@googleforcreators/react';
import { PAGE_RATIO } from '@googleforcreators/units';

/**
 * Internal dependencies
 */
import {
  DASHBOARD_LEFT_NAV_WIDTH,
  MIN_DASHBOARD_WIDTH,
  VIEWPORT_BREAKPOINT,
  STORY_PREVIEW_WIDTH,
  GRID_SPACING,
  PAGE_WRAPPER,
} from '../constants';
import useConfig from '../app/config/useConfig';

/**
 * Here we need to calculate height for every pagePreview in use.
 * The height in 2:3 ratio which is consistent with poster sizes that serve as cover images
 *
 * @param {number} width  width of page to base ratios on
 * @return {Object}       heights to use in pagePreviews { fullBleedHeight: Number, storyHeight: Number}
 */
export const getPosterHeight = (width) => Math.round(width / PAGE_RATIO);

const getCurrentBp = (availableContainerSpace) =>
  availableContainerSpace <= MIN_DASHBOARD_WIDTH
    ? VIEWPORT_BREAKPOINT.TABLET
    : VIEWPORT_BREAKPOINT.DESKTOP;

// To determine the size of a story page we take the page size according to min viewport width
// and then find the remaining width in the given space that the dashboard is showing stories in
// if the container isn't important to size then respectSetWidth catches it (thumbnails or isn't a grid)
// otherwise, we're taking the available space we have and finding out how many items in the default size we can fit in a row
// then we calculate the grid column gutter and the page gutter
// subtract those values from the availableContainer space to get remaining space
// divide the remaining space by the itemsInRow
// attach that extra space to the width
// get heights for page and container in getPosterHeight
const sizeFromWidth = (
  width,
  { bp, respectSetWidth, availableContainerSpace }
) => {
  if (respectSetWidth) {
    const height = getPosterHeight(width);
    return {
      width,
      height,
    };
  }

  if (bp === VIEWPORT_BREAKPOINT.DESKTOP) {
    availableContainerSpace -= DASHBOARD_LEFT_NAV_WIDTH;
  }

  const itemsInRow = Math.floor(availableContainerSpace / width);
  const columnGapWidth = GRID_SPACING.COLUMN_GAP * (itemsInRow - 1);
  const pageGutter = PAGE_WRAPPER.GUTTER * 2;
  const takenSpace = width * itemsInRow + columnGapWidth + pageGutter;
  const remainingSpace = availableContainerSpace - takenSpace;
  const addToWidthValue = remainingSpace / itemsInRow;

  const trueWidth = width + addToWidthValue;
  const height = getPosterHeight(trueWidth);

  return {
    width: trueWidth,
    height,
  };
};

const getContainerWidth = (windowWidth) => {
  // Because the dashboard has a min width (MIN_DASHBOARD_WIDTH) check to see if that min should be used or the actual space of the dashboard
  const isWindowSmallerThanMinDashboardWidth =
    globalThis.innerWidth < MIN_DASHBOARD_WIDTH;
  return isWindowSmallerThanMinDashboardWidth
    ? MIN_DASHBOARD_WIDTH
    : windowWidth;
};

export default function usePagePreviewSize(options = {}) {
  const { thumbnailMode = false, isGrid } = options;
<<<<<<< HEAD
  const container =
    typeof document !== 'undefined' ? document.getElementById(WPBODY_ID) : null;
  // When the dashboard is pulled out of wordpress this id will need to be updated.
  // For now, we need to grab wordpress instead because of how the app's rendered
  const dashboardContainerRef = useRef(container);
=======
  const { containerId } = useConfig();
  const dashboardContainerRef = useRef(document.getElementById(containerId));
>>>>>>> cd1ffe49

  // BP is contingent on the actual window size
  const [viewportWidth, setViewportWidth] = useState(globalThis.innerWidth);

  const [bp, setBp] = useState(getCurrentBp(viewportWidth));

  const [availableContainerSpace, setAvailableContainerSpace] = useState(
    getContainerWidth(
      dashboardContainerRef.current?.offsetWidth || globalThis.innerWidth
    )
  );

  const debounceSetViewportWidth = useDebouncedCallback((width) => {
    setViewportWidth(width);
  }, 500);

  useEffect(() => {
    setBp(getCurrentBp(viewportWidth));
  }, [viewportWidth]);

  useResizeEffect(
    dashboardContainerRef,
    ({ width }) => {
      setAvailableContainerSpace(getContainerWidth(width));

      if (window.innerWidth !== viewportWidth) {
        debounceSetViewportWidth(window.innerWidth);
      }
    },
    [setAvailableContainerSpace, viewportWidth, debounceSetViewportWidth]
  );

  return useMemo(
    () => ({
      pageSize: sizeFromWidth(
        STORY_PREVIEW_WIDTH[thumbnailMode ? VIEWPORT_BREAKPOINT.THUMBNAIL : bp],
        {
          respectSetWidth: !isGrid || thumbnailMode,
          availableContainerSpace,
          bp,
        }
      ),
    }),
    [bp, isGrid, thumbnailMode, availableContainerSpace]
  );
}<|MERGE_RESOLUTION|>--- conflicted
+++ resolved
@@ -105,16 +105,12 @@
 
 export default function usePagePreviewSize(options = {}) {
   const { thumbnailMode = false, isGrid } = options;
-<<<<<<< HEAD
-  const container =
-    typeof document !== 'undefined' ? document.getElementById(WPBODY_ID) : null;
-  // When the dashboard is pulled out of wordpress this id will need to be updated.
-  // For now, we need to grab wordpress instead because of how the app's rendered
-  const dashboardContainerRef = useRef(container);
-=======
   const { containerId } = useConfig();
-  const dashboardContainerRef = useRef(document.getElementById(containerId));
->>>>>>> cd1ffe49
+  const dashboardContainerRef = useRef(
+    typeof document !== 'undefined'
+      ? document.getElementById(containerId)
+      : null
+  );
 
   // BP is contingent on the actual window size
   const [viewportWidth, setViewportWidth] = useState(globalThis.innerWidth);
