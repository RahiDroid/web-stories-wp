--- conflicted
+++ resolved
@@ -21,14 +21,8 @@
     "npm": ">= 7.3"
   },
   "main": "./src/index.cjs",
-<<<<<<< HEAD
-  "dependencies": {
-    "karma": "^6.3.11",
-    "puppeteer": "^13.1.1"
-=======
   "peerDependencies": {
     "karma": "*",
     "puppeteer": "*"
->>>>>>> 8d6d76c5
   }
 }