--- conflicted
+++ resolved
@@ -36,19 +36,6 @@
     'post_type=web-story&page=web-stories-experiments'
   );
 
-<<<<<<< HEAD
-  await Promise.all(
-    features.map(async (feature) => {
-      const selector = `#${feature}`;
-      await page.waitForSelector(selector);
-      const checkedSelector = `${selector}:checked`;
-      const isChecked = Boolean(await page.$(checkedSelector));
-      if ((!isChecked && enable) || (isChecked && !enable)) {
-        await page.click(selector);
-      }
-    })
-  );
-=======
   /* eslint-disable no-await-in-loop */
   for (let i = 0; i < features.length; i++) {
     const selector = `#${features[i]}`;
@@ -61,21 +48,15 @@
     }
   }
   /* eslint-enable no-await-in-loop */
->>>>>>> 877dc85d
 
   // Ensures the button is visible and can be clicked on in Firefox.
   await page.evaluate(() => {
     document.getElementById('submit').scrollIntoView();
   });
-<<<<<<< HEAD
 
   await Promise.all([page.waitForNavigation(), page.click('#submit')]);
   await expect(page).toMatch('Settings saved.');
-=======
->>>>>>> 877dc85d
 
-  await Promise.all([page.waitForNavigation(), page.click('#submit')]);
-  await expect(page).toMatch('Settings saved.');
   await setCurrentUser(currentUser.username, currentUser.password);
 }
 
