--- conflicted
+++ resolved
@@ -29,7 +29,6 @@
 export default function withUser(username, password) {
   const currentUser = getCurrentUser();
 
-<<<<<<< HEAD
   beforeAll(async () => {
     await setCurrentUser(username, password);
 
@@ -37,14 +36,5 @@
     await toggleVideoOptimization(false);
   });
 
-  afterAll(() => setCurrentUser(currentUser.username, currentUser.password));
-=======
-  /* eslint-disable jest/require-top-level-describe, require-await */
-  beforeAll(async () => setCurrentUser(username, password));
-
-  afterAll(async () =>
-    setCurrentUser(currentUser.username, currentUser.password)
-  );
-  /* eslint-enable jest/require-top-level-describe, require-await */
->>>>>>> 35a65a98
+  afterAll(async () => setCurrentUser(currentUser.username, currentUser.password));
 }