{
  "name": "amp-wp",
  "title": "AMP for WordPress",
  "description": "WordPress plugin for adding AMP support.",
  "author": "WordPress.com VIP, XWP, Google, and contributors",
  "license": "GPL-2.0-or-later",
  "keywords": [
    "wordpress",
    "wordpress-plugin",
    "amp",
    "amphtml"
  ],
  "homepage": "https://github.com/ampproject/amp-wp",
  "repository": {
    "type": "git",
    "url": "https://github.com/ampproject/amp-wp.git"
  },
  "bugs": {
    "url": "https://github.com/ampproject/amp-wp/issues"
  },
  "private": true,
  "dependencies": {
    "@wordpress/block-editor": "1.1.2",
    "@wordpress/blocks": "6.2.2",
    "@wordpress/components": "7.2.2",
    "@wordpress/compose": "3.2.0",
    "@wordpress/data": "4.4.0",
    "@wordpress/date": "3.2.0",
    "@wordpress/dom-ready": "2.2.0",
    "@wordpress/edit-post": "3.3.2",
    "@wordpress/editor": "9.2.2",
    "@wordpress/element": "2.3.0",
    "@wordpress/hooks": "2.2.0",
    "@wordpress/i18n": "3.3.0",
    "@wordpress/keycodes": "2.2.0",
    "@wordpress/plugins": "2.2.0",
    "@wordpress/url": "2.5.0",
    "@wordpress/wordcount": "2.2.0",
    "classnames": "2.2.6",
    "dom-scroll-into-view": "1.2.1"
  },
  "devDependencies": {
    "@babel/cli": "7.4.3",
    "@babel/core": "7.4.3",
    "@babel/plugin-proposal-object-rest-spread": "7.4.3",
    "@babel/plugin-transform-react-jsx": "7.3.0",
    "@wordpress/babel-preset-default": "4.1.0",
    "@wordpress/browserslist-config": "2.3.0",
    "@wordpress/eslint-plugin": "2.1.0",
    "@wordpress/postcss-themes": "2.0.0",
    "@wordpress/scripts": "3.1.0",
    "autoprefixer": "9.5.1",
    "babel-eslint": "10.0.1",
    "babel-loader": "8.0.5",
    "babel-plugin-inline-react-svg": "1.1.0",
    "browserslist": "4.5.4",
    "cross-env": "5.2.0",
    "css-loader": "2.1.1",
    "cssnano": "4.1.10",
    "eslint": "5.16.0",
    "eslint-plugin-react": "7.12.4",
    "grunt": "1.0.4",
    "grunt-contrib-clean": "2.0.0",
    "grunt-contrib-copy": "1.0.0",
    "grunt-shell": "3.0.1",
    "grunt-wp-deploy": "2.0.0",
    "lodash": "4.17.11",
    "mini-css-extract-plugin": "0.6.0",
    "npm-run-all": "4.1.5",
    "postcss": "7.0.14",
    "postcss-color-function": "4.1.0",
    "postcss-import": "12.0.1",
    "postcss-loader": "3.0.0",
    "postcss-nested": "4.1.2",
    "postcss-preset-env": "6.6.0",
    "rtlcss-webpack-plugin": "4.0.0",
    "source-map-loader": "0.2.4",
    "svg-inline-loader": "0.8.0",
    "timeago.js": "3.0.2",
<<<<<<< HEAD
    "uuid": "3.3.2",
    "webpack": "4.29.6",
=======
    "webpack": "4.30.0",
>>>>>>> ad7ef158
    "webpack-cli": "3.3.0"
  },
  "scripts": {
    "build": "npm-run-all build:*",
    "build:prepare": "grunt clean",
    "build:js": "wp-scripts build",
    "build:run": "grunt build",
    "build:zip": "grunt create-build-zip",
    "check-engines": "wp-scripts check-engines",
    "check-licenses": "wp-scripts check-licenses --production",
    "deploy": "grunt deploy",
    "dev": "wp-scripts start",
    "lint": "npm-run-all --parallel lint:*",
    "lint:css": "wp-scripts lint-style 'assets/**/*.css'",
    "lint:css:fix": "wp-scripts lint-style 'assets/**/*.css' -- --fix",
    "lint:pkg-json": "wp-scripts lint-pkg-json . --ignorePath .gitignore",
    "lint:js": "wp-scripts lint-js .",
    "lint:js:fix": "wp-scripts lint-js . -- --fix",
    "lint:php": "vendor/bin/phpcs",
    "start": "wp-scripts start",
    "test": "npm-run-all --parallel test:*",
    "test:php": "phpunit",
    "test:e2e": "wp-scripts test-e2e",
    "test:js": "wp-scripts test-unit-js",
    "test:js:help": "wp-scripts test-unit-js --help",
    "test:js:watch": "wp-scripts test-unit-js --watch"
  },
  "npmPackageJsonLintConfig": {
    "extends": "@wordpress/npm-package-json-lint-config",
    "rules": {
      "require-version": "off"
    }
  }
}<|MERGE_RESOLUTION|>--- conflicted
+++ resolved
@@ -77,12 +77,8 @@
     "source-map-loader": "0.2.4",
     "svg-inline-loader": "0.8.0",
     "timeago.js": "3.0.2",
-<<<<<<< HEAD
     "uuid": "3.3.2",
-    "webpack": "4.29.6",
-=======
     "webpack": "4.30.0",
->>>>>>> ad7ef158
     "webpack-cli": "3.3.0"
   },
   "scripts": {
