--- conflicted
+++ resolved
@@ -11,13 +11,8 @@
     "ext-json": "*",
     "ext-libxml": "*",
     "ext-mbstring": "*",
-<<<<<<< HEAD
     "ampproject/amp-wp": "^2.0.5",
-    "civicrm/composer-downloads-plugin": "^2.1",
-=======
-    "ampproject/amp-wp": "^2.0.4",
     "civicrm/composer-downloads-plugin": "^3.0",
->>>>>>> af38560f
     "cweagans/composer-patches": "^1.6",
     "mcaskill/composer-exclude-files": "^2.0",
     "symfony/polyfill-mbstring": "^1.18"
@@ -28,7 +23,6 @@
   },
   "require-dev": {
     "automattic/vipwpcs": "^2.1",
-    "civicrm/composer-downloads-plugin": "^3.0",
     "dealerdirect/phpcodesniffer-composer-installer": "^0.7",
     "php-stubs/wordpress-stubs": "^5.5",
     "phpcompatibility/phpcompatibility-wp": "^2.1",
