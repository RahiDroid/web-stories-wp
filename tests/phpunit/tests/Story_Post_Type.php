<?php
/**
 * Copyright 2020 Google LLC
 *
 * Licensed under the Apache License, Version 2.0 (the "License");
 * you may not use this file except in compliance with the License.
 * You may obtain a copy of the License at
 *
 *     https://www.apache.org/licenses/LICENSE-2.0
 *
 * Unless required by applicable law or agreed to in writing, software
 * distributed under the License is distributed on an "AS IS" BASIS,
 * WITHOUT WARRANTIES OR CONDITIONS OF ANY KIND, either express or implied.
 * See the License for the specific language governing permissions and
 * limitations under the License.
 */

namespace Google\Web_Stories\Tests;

/**
 * @coversDefaultClass \Google\Web_Stories\Story_Post_Type
 */
class Story_Post_Type extends \WP_UnitTestCase {
	use Private_Access;

	/**
	 * Admin user for test.
	 *
	 * @var int
	 */
	protected static $admin_id;

	/**
	 * Subscriber user for test.
	 *
	 * @var int
	 */
	protected static $subscriber_id;

	/**
	 * Story id.
	 *
	 * @var int
	 */
	protected static $story_id;

	public static function wpSetUpBeforeClass( $factory ) {
		self::$admin_id      = $factory->user->create(
			[ 'role' => 'administrator' ]
		);
		self::$subscriber_id = $factory->user->create(
			[ 'role' => 'subscriber' ]
		);

		self::$story_id = $factory->post->create(
			[
				'post_type'    => \Google\Web_Stories\Story_Post_Type::POST_TYPE_SLUG,
				'post_title'   => 'Example title',
				'post_status'  => 'publish',
				'post_content' => 'Example content',
				'post_author'  => self::$admin_id,
			]
		);
	}

	public function tearDown() {
		unset( $GLOBALS['current_screen'] );

		parent::tearDown();
	}

	/**
	 * @covers ::init
	 */
	public function test_init() {
		$story_post_type = new \Google\Web_Stories\Story_Post_Type();
		$story_post_type->init();

		$this->assertSame( 10, has_filter( 'admin_enqueue_scripts', [ $story_post_type, 'admin_enqueue_scripts' ] ) );
		$this->assertSame( 10, has_filter( 'show_admin_bar', [ $story_post_type, 'show_admin_bar' ] ) );
		$this->assertSame( 10, has_filter( 'replace_editor', [ $story_post_type, 'replace_editor' ] ) );
		$this->assertSame( 10, has_filter( 'use_block_editor_for_post_type', [ $story_post_type, 'filter_use_block_editor_for_post_type' ] ) );
<<<<<<< HEAD
		$this->assertSame( 10, has_filter( 'template_include', [ $story_post_type, 'filter_template_include' ] ) );
		$this->assertSame( 10, has_filter( 'option_amp-options', [ $story_post_type, 'filter_amp_options' ] ) );
		$this->assertSame( 10, has_filter( 'amp_supportable_post_types', [ $story_post_type, 'filter_supportable_post_types' ] ) );
=======
		$this->assertSame( PHP_INT_MAX, has_filter( 'template_include', [ $story_post_type, 'filter_template_include' ] ) );
		$this->assertSame( PHP_INT_MAX, has_filter( 'amp_skip_post', [ $story_post_type, 'skip_amp' ] ) );
>>>>>>> 0604b78c
		$this->assertSame( 10, has_filter( '_wp_post_revision_fields', [ $story_post_type, 'filter_revision_fields' ] ) );
		$this->assertSame( 10, has_filter( 'jetpack_sitemap_post_types', [ $story_post_type, 'add_to_jetpack_sitemap' ] ) );
	}

	/**
	 * @covers ::get_editor_settings
	 */
	public function test_get_editor_settings_admin() {
		wp_set_current_user( self::$admin_id );
		$post_type = new \Google\Web_Stories\Story_Post_Type();
		$results   = $post_type->get_editor_settings();
		$this->assertTrue( $results['config']['capabilities']['hasUploadMediaAction'] );
	}

	/**
	 * @covers ::get_editor_settings
	 */
	public function test_get_editor_settings_sub() {
		wp_set_current_user( self::$subscriber_id );
		$post_type = new \Google\Web_Stories\Story_Post_Type();
		$results   = $post_type->get_editor_settings();
		$this->assertFalse( $results['config']['capabilities']['hasUploadMediaAction'] );
	}

	/**
	 * @covers ::filter_rest_collection_params
	 */
	public function test_filter_rest_collection_params() {
		$query_params = [
			'foo',
			'orderby' => [
				'enum' => [],
			],
		];

		$post_type       = get_post_type_object( \Google\Web_Stories\Story_Post_Type::POST_TYPE_SLUG );
		$story_post_type = new \Google\Web_Stories\Story_Post_Type();
		$filtered_params = $story_post_type->filter_rest_collection_params( $query_params, $post_type );
		$this->assertEquals(
			$filtered_params,
			[
				'foo',
				'orderby' => [
					'enum' => [ 'story_author' ],
				],
			]
		);
	}

	/**
	 * @covers ::filter_rest_collection_params
	 */
	public function test_filter_rest_collection_params_incorrect_post_type() {
		$query_params = [
			'foo',
			'orderby' => [
				'enum' => [],
			],
		];

		$post_type       = new \stdClass();
		$post_type->name = 'post';
		$story_post_type = new \Google\Web_Stories\Story_Post_Type();
		$filtered_params = $story_post_type->filter_rest_collection_params( $query_params, $post_type );
		$this->assertEquals( $filtered_params, $query_params );
	}

	/**
	 * @covers ::get_post_type_icon
	 */
	public function test_get_post_type_icon() {
		$story_post_type = new \Google\Web_Stories\Story_Post_Type();
		$valid           = $this->call_private_method( $story_post_type, 'get_post_type_icon' );
		$this->assertContains( 'data:image/svg+xml;base64', $valid );
	}

	/**
	 * @covers ::admin_enqueue_scripts
	 */
	public function test_admin_enqueue_scripts() {
		$story_post_type           = new \Google\Web_Stories\Story_Post_Type();
		$GLOBALS['current_screen'] = convert_to_screen( \Google\Web_Stories\Story_Post_Type::POST_TYPE_SLUG );
		$story_post_type->admin_enqueue_scripts( 'post.php' );

		$this->assertTrue( wp_script_is( \Google\Web_Stories\Story_Post_Type::WEB_STORIES_SCRIPT_HANDLE, 'registered' ) );
		$this->assertTrue( wp_style_is( \Google\Web_Stories\Story_Post_Type::WEB_STORIES_SCRIPT_HANDLE, 'registered' ) );
	}

	/**
	 * @covers ::filter_use_block_editor_for_post_type
	 */
	public function test_filter_use_block_editor_for_post_type() {
		$story_post_type  = new \Google\Web_Stories\Story_Post_Type();
		$use_block_editor = $story_post_type->filter_use_block_editor_for_post_type( true, $story_post_type::POST_TYPE_SLUG );
		$this->assertFalse( $use_block_editor );
	}

	/**
	 * @covers ::filter_amp_options
	 */
	public function test_filter_amp_options_if_not_requested_post_type() {
		$story_post_type = new \Google\Web_Stories\Story_Post_Type();
		$this->assertEqualSets( [], $story_post_type->filter_amp_options( [] ) );
	}

	/**
	 * @covers ::filter_amp_options
	 */
	public function test_filter_amp_options() {
		$GLOBALS['current_screen'] = convert_to_screen( \Google\Web_Stories\Story_Post_Type::POST_TYPE_SLUG );

		$before = [
			'theme_support'        => 'reader',
			'supported_post_types' => [ 'post' ],
			'supported_templates'  => [ 'is_page' ],
		];

		$expected = [
			'theme_support'        => 'standard',
			'supported_post_types' => [ 'post', \Google\Web_Stories\Story_Post_Type::POST_TYPE_SLUG ],
			'supported_templates'  => [ 'is_page', 'is_singular' ],
		];

		$story_post_type = new \Google\Web_Stories\Story_Post_Type();
		$actual          = $story_post_type->filter_amp_options( $before );

		$this->assertEqualSets( $expected, $actual );
	}

	/**
	 * @covers ::filter_supportable_post_types
	 */
	public function test_filter_supportable_post_types_if_not_requested_post_type() {
		$story_post_type = new \Google\Web_Stories\Story_Post_Type();
		$this->assertEqualSets( [], $story_post_type->filter_supportable_post_types( [ \Google\Web_Stories\Story_Post_Type::POST_TYPE_SLUG ] ) );
	}

	/**
	 * @covers ::filter_supportable_post_types
	 */
	public function test_filter_supportable_post_types() {
		$GLOBALS['current_screen'] = convert_to_screen( \Google\Web_Stories\Story_Post_Type::POST_TYPE_SLUG );

		$story_post_type = new \Google\Web_Stories\Story_Post_Type();
		$actual          = $story_post_type->filter_supportable_post_types( [] );

		$this->assertEqualSets( [ \Google\Web_Stories\Story_Post_Type::POST_TYPE_SLUG ], $actual );
	}

	/**
	 * @covers ::filter_template_include
	 */
	public function test_filter_template_include() {
		$this->go_to( get_permalink( self::$story_id ) );
		$story_post_type  = new \Google\Web_Stories\Story_Post_Type();
		$template_include = $story_post_type->filter_template_include( 'current' );
		$this->assertContains( WEBSTORIES_PLUGIN_DIR_PATH, $template_include );
	}

	/**
	 * @covers ::show_admin_bar
	 */
	public function test_show_admin_bar() {
		$this->go_to( get_permalink( self::$story_id ) );
		$story_post_type = new \Google\Web_Stories\Story_Post_Type();
		$show_admin_bar  = $story_post_type->show_admin_bar( 'current' );
		$this->assertFalse( $show_admin_bar );
	}

	/**
	 * @covers ::add_to_jetpack_sitemap
	 */
	public function test_add_to_jetpack_sitemap() {
		$story_post_type = new \Google\Web_Stories\Story_Post_Type();
		$this->assertEqualSets( [ \Google\Web_Stories\Story_Post_Type::POST_TYPE_SLUG ], $story_post_type->add_to_jetpack_sitemap( [] ) );
	}
}<|MERGE_RESOLUTION|>--- conflicted
+++ resolved
@@ -80,14 +80,9 @@
 		$this->assertSame( 10, has_filter( 'show_admin_bar', [ $story_post_type, 'show_admin_bar' ] ) );
 		$this->assertSame( 10, has_filter( 'replace_editor', [ $story_post_type, 'replace_editor' ] ) );
 		$this->assertSame( 10, has_filter( 'use_block_editor_for_post_type', [ $story_post_type, 'filter_use_block_editor_for_post_type' ] ) );
-<<<<<<< HEAD
-		$this->assertSame( 10, has_filter( 'template_include', [ $story_post_type, 'filter_template_include' ] ) );
+		$this->assertSame( PHP_INT_MAX, has_filter( 'template_include', [ $story_post_type, 'filter_template_include' ] ) );
 		$this->assertSame( 10, has_filter( 'option_amp-options', [ $story_post_type, 'filter_amp_options' ] ) );
 		$this->assertSame( 10, has_filter( 'amp_supportable_post_types', [ $story_post_type, 'filter_supportable_post_types' ] ) );
-=======
-		$this->assertSame( PHP_INT_MAX, has_filter( 'template_include', [ $story_post_type, 'filter_template_include' ] ) );
-		$this->assertSame( PHP_INT_MAX, has_filter( 'amp_skip_post', [ $story_post_type, 'skip_amp' ] ) );
->>>>>>> 0604b78c
 		$this->assertSame( 10, has_filter( '_wp_post_revision_fields', [ $story_post_type, 'filter_revision_fields' ] ) );
 		$this->assertSame( 10, has_filter( 'jetpack_sitemap_post_types', [ $story_post_type, 'add_to_jetpack_sitemap' ] ) );
 	}
