# AMP Contributing Guide

Thanks for taking the time to contribute!

To start, clone this repository into your WordPress install being used for development:

```bash
cd wp-content/plugins && git clone --recursive git@github.com:Automattic/amp-wp.git amp
```

If you happened to have cloned without `--recursive` previously, please do `git submodule update --init` to ensure the [dev-lib](https://github.com/xwp/wp-dev-lib/) submodule is available for development.

Lastly, to get the plugin running in your WordPress install, run `composer install` and then activate the plugin via the WordPress dashboard or `wp plugin activate amp`.

To install the `pre-commit` hook, do `bash dev-lib/install-pre-commit-hook.sh`.

Note that pull requests will be checked against [WordPress-Coding-Standards](https://github.com/WordPress-Coding-Standards/WordPress-Coding-Standards) with PHPCS, and for JavaScript linting is done with ESLint and (for now) JSCS and JSHint.

## Modifying JavaScript for Blocks

To edit JavaScript code which is built/complied, run `npm run dev` to watch the files which Webpack will build. These complied files are excluded from version control but they are included in the release packages.

## Creating a Plugin Build

To create a build of the plugin for installing in WordPress as a ZIP package, do:

```bash
git submodule update --init # (if you haven't done so yet)
composer install # (if you haven't done so yet)
npm install # (if you haven't done so yet)
npm run build
```

This will create an `amp.zip` in the plugin directory which you can install. The contents of this ZIP are also located in the `build` directory which you can `rsync` somewhere as well.

## Updating Allowed Tags And Attributes

The file `class-amp-allowed-tags-generated.php` has the AMP specification's allowed tags and attributes. It's used in sanitization.
To update that file:
1. `cd` to the root of this plugin
2. run `bash bin/amphtml-update.sh`
That script is intended for a Linux environment like [VVV](https://github.com/Varying-Vagrant-Vagrants/VVV).

## Testing Media And Embed Support

The following script creates a post in order to test support for WordPress media and embeds.
To run it:
1. `ssh` into an environment like [VVV](https://github.com/Varying-Vagrant-Vagrants/VVV)
2. `cd` to the root of this plugin
3. run `wp eval-file bin/create-embed-test-post.php`
4. go to the URL that is output in the command line

## Testing Widgets Support

The following script adds an instance of every default WordPress widget to the first registered sidebar.
To run it:
1. `ssh` into an environment like [VVV](https://github.com/Varying-Vagrant-Vagrants/VVV)
2. `cd` to the root of this plugin
3. run `wp eval-file bin/add-test-widgets-to-sidebar.php`
4. There will be a message indicating which sidebar has the widgets. Please visit a page with that sidebar.

## Testing Comments Support

The following script creates a post with comments in order to test support for WordPress comments.
To run it:
1. `ssh` into an environment like [VVV](https://github.com/Varying-Vagrant-Vagrants/VVV)
2. `cd` to the root of this plugin
3. run `wp eval-file bin/create-comments-on-test-post.php`
4. go to the URL that is output in the command line

## Testing Gutenberg Block Support

The following script creates a post with all core Gutenberg blocks. To run it:
1. `ssh` into an environment like [VVV](https://github.com/Varying-Vagrant-Vagrants/VVV)
2. `cd` to the root of this plugin
3. run `bash bin/create-gutenberge-test-post.sh`
4. go to the URL that is output in the command line

## PHPUnit Testing

Please run these tests in an environment with WordPress unit tests installed, like [VVV](https://github.com/Varying-Vagrant-Vagrants/VVV).

Run tests:

``` bash
$ phpunit
```

Run tests with an HTML coverage report:

``` bash
$ phpunit --coverage-html /tmp/report
```

When you push a commit to your PR, Travis CI will run the PHPUnit tests and sniffs against the WordPress Coding Standards.

## Creating a Release

Contributors who want to make a new release, follow these steps:

<<<<<<< HEAD
1. Do `npm run build` and install the `amp.zip` onto a normal WordPress install running a stable release build; do smoke test to ensure it works.
2. Bump plugin versions in `package.json` (×1), `package-lock.json` (×1, just do `npm install` first), `composer.json` (×1), and in `amp.php` (×2: the metadata block in the header and also the `AMP__VERSION` constant).
=======
1. Do `npm run build-release` and install the `amp.zip` onto a normal WordPress install running a stable release build; do smoke test to ensure it works.
2. Bump plugin versions in `package.json` (×1), `package-lock.json` (×1, just do `npm install` first), and in `amp.php` (×2: the metadata block in the header and also the `AMP__VERSION` constant).
>>>>>>> bbe9435b
3. Add changelog entry to readme.
4. Draft blog post about the new release.
5. [Draft new release](https://github.com/Automattic/amp-wp/releases/new) on GitHub targeting the release branch, with the new plugin version as the tag and release title. Attaching the `amp.zip` build to the release. Include link to changelog in release tag.
6. Run `npm run deploy` to to commit the plugin to WordPress.org.
7. Confirm the release is available on WordPress.org; try installing it on a WordPress install and confirm it works.
8. Publish GitHub release.
9. Create built release tag: `git fetch --tags && git checkout $(git tag | tail -n1) && ./bin/tag-built.sh` (then add link from release)
10. Merge release branch into `develop`.
11. Merge release tag into `master`.
12. Publish release blog post, including link to GitHub release.
13. Close the GitHub milestone and project.
14. Make announcements.<|MERGE_RESOLUTION|>--- conflicted
+++ resolved
@@ -98,13 +98,8 @@
 
 Contributors who want to make a new release, follow these steps:
 
-<<<<<<< HEAD
 1. Do `npm run build` and install the `amp.zip` onto a normal WordPress install running a stable release build; do smoke test to ensure it works.
-2. Bump plugin versions in `package.json` (×1), `package-lock.json` (×1, just do `npm install` first), `composer.json` (×1), and in `amp.php` (×2: the metadata block in the header and also the `AMP__VERSION` constant).
-=======
-1. Do `npm run build-release` and install the `amp.zip` onto a normal WordPress install running a stable release build; do smoke test to ensure it works.
 2. Bump plugin versions in `package.json` (×1), `package-lock.json` (×1, just do `npm install` first), and in `amp.php` (×2: the metadata block in the header and also the `AMP__VERSION` constant).
->>>>>>> bbe9435b
 3. Add changelog entry to readme.
 4. Draft blog post about the new release.
 5. [Draft new release](https://github.com/Automattic/amp-wp/releases/new) on GitHub targeting the release branch, with the new plugin version as the tag and release title. Attaching the `amp.zip` build to the release. Include link to changelog in release tag.
