--- conflicted
+++ resolved
@@ -4,11 +4,7 @@
         "Read more about it at https://getcomposer.org/doc/01-basic-usage.md#installing-dependencies",
         "This file is @generated automatically"
     ],
-<<<<<<< HEAD
-    "content-hash": "86b9eb5512ecac3dea35fa4df86eb15d",
-=======
-    "content-hash": "623bea96c330d3d8fb2787236c921ee7",
->>>>>>> af38560f
+    "content-hash": "0f19f6006aeee3114d54a0769bef5fb0",
     "packages": [
         {
             "name": "ampproject/amp-wp",
