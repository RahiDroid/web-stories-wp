--- conflicted
+++ resolved
@@ -41,11 +41,7 @@
 }
 
 define( 'WEBSTORIES_VERSION', '1.7.0-rc.1' );
-<<<<<<< HEAD
-define( 'WEBSTORIES_DB_VERSION', '3.0.7' );
-=======
 define( 'WEBSTORIES_DB_VERSION', '3.0.8' );
->>>>>>> 8024de41
 define( 'WEBSTORIES_AMP_VERSION', '2.1.1' ); // Version of the AMP library included in the plugin.
 define( 'WEBSTORIES_PLUGIN_FILE', __FILE__ );
 define( 'WEBSTORIES_PLUGIN_DIR_PATH', plugin_dir_path( WEBSTORIES_PLUGIN_FILE ) );
