/*
 * Copyright 2020 Google LLC
 *
 * Licensed under the Apache License, Version 2.0 (the "License");
 * you may not use this file except in compliance with the License.
 * You may obtain a copy of the License at
 *
 *     https://www.apache.org/licenses/LICENSE-2.0
 *
 * Unless required by applicable law or agreed to in writing, software
 * distributed under the License is distributed on an "AS IS" BASIS,
 * WITHOUT WARRANTIES OR CONDITIONS OF ANY KIND, either express or implied.
 * See the License for the specific language governing permissions and
 * limitations under the License.
 */

/**
<<<<<<< HEAD
=======
 * WordPress dependencies
 */
import { __, sprintf } from '@wordpress/i18n';

/**
>>>>>>> 757c3845
 * External dependencies
 */
import PropTypes from 'prop-types';
import { useCallback } from 'react';

/**
 * WordPress dependencies
 */
import { __ } from '@wordpress/i18n';

/**
 * Internal dependencies
 */
import { getResourceFromLocalFile } from '../../../../utils';
import {
  Logo,
  DeleteLogoButton,
  SettingForm,
  HelperText,
  FinePrintHelperText,
  UploadedContainer,
  SettingHeading,
} from '../components';
import { FileUpload } from '../../../../components';
import { Close as DeleteIcon } from '../../../../icons';

export const TEXT = {
  SECTION_HEADING: __('Published Logo', 'web-stories'),
  CONTEXT: __(
    'Upload your logos here and they will become available to any stories you create.',
    'web-stories'
  ),
  INSTRUCTIONS: __(
    'Avoid vector files, such as svg or eps. Logos should be at least 96x96 pixels and a perfect square. The background should not be transparent.',
    'web-stories'
  ),
  SUBMIT: __('Upload logo', 'web-stories'),
  ARIA_LABEL: __('Click to upload a new logo', 'web-stories'),
  HELPER_UPLOAD: __(
    'Drag a jpg, png, or static gif in this box. Or click “Upload logo” below.',
    'web-stories'
  ),
};

function PublisherLogoSettings({ onUpdatePublisherLogo, publisherLogos }) {
  const onSubmitNewFile = useCallback(
    async (files) => {
      const resources = await Promise.all(
        files.map(async (file) => ({
          localResource: await getResourceFromLocalFile(file),
          file,
        }))
      );
      onUpdatePublisherLogo({ newPublisherLogos: resources });
    },
    [onUpdatePublisherLogo]
  );

  const onSubmitDeleteFile = useCallback(
    (_, fileData) => {
      onUpdatePublisherLogo({ deleteLogo: fileData });
    },
    [onUpdatePublisherLogo]
  );

  return (
    <SettingForm>
      <div>
        <SettingHeading>{TEXT.SECTION_HEADING}</SettingHeading>
        <HelperText>{TEXT.CONTEXT}</HelperText>
      </div>
      <div>
        {publisherLogos.length > 0 && (
          <UploadedContainer>
            {publisherLogos.map((publisherLogo, idx) => {
              return (
                <div
                  key={`${publisherLogo.title}_${idx}`}
                  data-testid={`remove-publisher-logo-${idx}`}
                >
                  <Logo src={publisherLogo.src} alt={publisherLogo.title} />
                  <DeleteLogoButton
                    aria-label={sprintf(
                      /* translators: %s: uploaded logo title */
                      __('delete %s as a publisher logo', 'web-stories'),
                      publisherLogo.title
                    )}
                    onClick={(e) => onSubmitDeleteFile(e, publisherLogo)}
                  >
                    <DeleteIcon aria-hidden="true" />
                  </DeleteLogoButton>
                </div>
              );
            })}
          </UploadedContainer>
        )}
        <FileUpload
          onSubmit={onSubmitNewFile}
          id="settings_publisher_logos"
          label={TEXT.SUBMIT}
          isMultiple
          ariaLabel={TEXT.ARIA_LABEL}
          instructionalText={TEXT.HELPER_UPLOAD}
        />
        <FinePrintHelperText>{TEXT.INSTRUCTIONS}</FinePrintHelperText>
      </div>
    </SettingForm>
  );
}

PublisherLogoSettings.propTypes = {
  onUpdatePublisherLogo: PropTypes.func,
  publisherLogos: PropTypes.arrayOf(
    PropTypes.shape({
      src: PropTypes.string,
      title: PropTypes.string,
      alt: PropTypes.string,
      id: PropTypes.string,
    })
  ),
};
export default PublisherLogoSettings;<|MERGE_RESOLUTION|>--- conflicted
+++ resolved
@@ -15,14 +15,6 @@
  */
 
 /**
-<<<<<<< HEAD
-=======
- * WordPress dependencies
- */
-import { __, sprintf } from '@wordpress/i18n';
-
-/**
->>>>>>> 757c3845
  * External dependencies
  */
 import PropTypes from 'prop-types';
@@ -31,7 +23,7 @@
 /**
  * WordPress dependencies
  */
-import { __ } from '@wordpress/i18n';
+import { __, sprintf } from '@wordpress/i18n';
 
 /**
  * Internal dependencies
