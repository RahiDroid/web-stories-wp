--- conflicted
+++ resolved
@@ -122,6 +122,7 @@
   const handleOnDeleteStory = useCallback(async () => {
     await trackEvent('delete_story', 'dashboard');
     storyActions.trashStory(activeStory);
+    setFocusedStory({ id: activeStory.id, isDeleted: true });
     setActiveDialog('');
   }, [storyActions, activeStory]);
 
@@ -268,18 +269,7 @@
               >
                 {__('Cancel', 'web-stories')}
               </Button>
-<<<<<<< HEAD
               <Button type={BUTTON_TYPES.DEFAULT} onClick={handleOnDeleteStory}>
-=======
-              <Button
-                type={BUTTON_TYPES.DEFAULT}
-                onClick={() => {
-                  storyActions.trashStory(activeStory);
-                  setFocusedStory({ id: activeStory.id, isDeleted: true });
-                  setActiveDialog('');
-                }}
-              >
->>>>>>> f06e7450
                 {__('Delete', 'web-stories')}
               </Button>
             </>
