--- conflicted
+++ resolved
@@ -56,9 +56,10 @@
 		setIsMediaLoaded( false );
 	};
 
-	const onSelect = ( { url } ) => {
+	const onSelect = ( { url, origWidth, origHeight } ) => {
 		onInsert( 'image', {
 			src: url,
+			origRatio: origWidth / origHeight,
 			width: 100,
 			height: 100,
 			x: 5,
@@ -69,25 +70,6 @@
 
 	return (
 		<div>
-<<<<<<< HEAD
-			{ media.map( ( { src, origWidth, origHeight } ) => (
-				<Image
-					key={ src }
-					src={ src }
-					width={ 150 }
-					height={ 150 }
-					onClick={ () => onInsert( 'image', {
-						src,
-						origRatio: origWidth / origHeight,
-						width: 200,
-						height: 100,
-						x: 5,
-						y: 5,
-						rotationAngle: 0,
-					} ) }
-				/>
-			) )
-=======
 			<Header>
 				<Title>
 					{ 'Media' }
@@ -104,7 +86,7 @@
 				</Message>
 			) : (
 
-				media.map( ( { src } ) => (
+				media.map( ( { src, origWidth, origHeight } ) => (
 					<Image
 						key={ src }
 						src={ src }
@@ -113,6 +95,7 @@
 						loading={ 'lazy' }
 						onClick={ () => onInsert( 'image', {
 							src,
+							origRatio: origWidth / origHeight,
 							width: 200,
 							height: 100,
 							x: 5,
@@ -121,7 +104,6 @@
 						} ) }
 					/>
 				) ) )
->>>>>>> 20eb9317
 			}
 		</div>
 	);
