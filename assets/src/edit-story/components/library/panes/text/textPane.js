/*
 * Copyright 2020 Google LLC
 *
 * Licensed under the Apache License, Version 2.0 (the "License");
 * you may not use this file except in compliance with the License.
 * You may obtain a copy of the License at
 *
 *     https://www.apache.org/licenses/LICENSE-2.0
 *
 * Unless required by applicable law or agreed to in writing, software
 * distributed under the License is distributed on an "AS IS" BASIS,
 * WITHOUT WARRANTIES OR CONDITIONS OF ANY KIND, either express or implied.
 * See the License for the specific language governing permissions and
 * limitations under the License.
 */

/**
 * WordPress dependencies
 */
import { __ } from '@wordpress/i18n';

/**
 * External dependencies
 */
import styled from 'styled-components';

/**
 * Internal dependencies
 */
import { PAGE_WIDTH } from '../../../../constants';
import { Section, MainButton, SearchInput } from '../../common';
import { FontPreview } from '../../text';
import useLibrary from '../../useLibrary';
import { Pane } from '../shared';
import paneId from './paneId';
import { PRESETS, DEFAULT_PRESET } from './textPresets';

// By default, the element should be 50% of the page.
const DEFAULT_ELEMENT_WIDTH = PAGE_WIDTH / 2;

<<<<<<< HEAD
=======
const PRESETS = [
  {
    id: 'heading',
    title: __('Heading', 'web-stories'),
    content: `<span style="font-weight: 700">${__(
      'Heading',
      'web-stories'
    )}</span>`,
    fontSize: dataFontEm(2),
    font: {
      family: 'Open Sans',
      service: 'fonts.google.com',
    },
  },
  {
    id: 'subheading',
    title: __('Subheading', 'web-stories'),
    content: `<span style="font-weight: 600">${__(
      'Subheading',
      'web-stories'
    )}</span>`,
    fontSize: dataFontEm(1.5),
    font: {
      family: 'Open Sans',
      service: 'fonts.google.com',
    },
  },
  {
    id: 'body-text',
    title: __('Body text', 'web-stories'),
    content: __(
      'Lorem ipsum dolor sit amet, consectetur adipiscing elit.',
      'web-stories'
    ),
    fontSize: dataFontEm(1.1),
    font: {
      family: 'Roboto',
      service: 'fonts.google.com',
    },
  },
];

function getPresetById(id) {
  for (let i = 0; i < PRESETS.length; i++) {
    if (PRESETS[i].id === id) {
      return PRESETS[i];
    }
  }
  return null;
}

>>>>>>> c3d8b788
const SectionContent = styled.p``;

function TextPane(props) {
  const {
    actions: { insertElement },
  } = useLibrary();
  return (
    <Pane id={paneId} {...props}>
      <SearchInput
        value={''}
        placeholder={__('Search', 'web-stories')}
        onChange={() => {}}
        disabled
      />

      <Section
        title={__('Presets', 'web-stories')}
        titleTools={
          <MainButton
            onClick={() =>
              insertElement('text', {
                ...DEFAULT_PRESET,
                width: DEFAULT_ELEMENT_WIDTH,
              })
            }
          >
            {__('Add new text', 'web-stories')}
          </MainButton>
        }
      >
        {PRESETS.map((preset) => (
          <FontPreview
            key={`preset-${preset.id}`}
            {...preset}
            onClick={() =>
              insertElement('text', {
                ...preset,
                width: DEFAULT_ELEMENT_WIDTH,
              })
            }
          />
        ))}
      </Section>
      <Section title={__('Text Sets', 'web-stories')}>
        <SectionContent>{__('Coming soon.', 'web-stories')}</SectionContent>
      </Section>
    </Pane>
  );
}

export default TextPane;<|MERGE_RESOLUTION|>--- conflicted
+++ resolved
@@ -38,8 +38,6 @@
 // By default, the element should be 50% of the page.
 const DEFAULT_ELEMENT_WIDTH = PAGE_WIDTH / 2;
 
-<<<<<<< HEAD
-=======
 const PRESETS = [
   {
     id: 'heading',
@@ -91,7 +89,6 @@
   return null;
 }
 
->>>>>>> c3d8b788
 const SectionContent = styled.p``;
 
 function TextPane(props) {
