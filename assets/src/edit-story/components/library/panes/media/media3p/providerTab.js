/*
 * Copyright 2020 Google LLC
 *
 * Licensed under the Apache License, Version 2.0 (the "License");
 * you may not use this file except in compliance with the License.
 * You may obtain a copy of the License at
 *
 *     https://www.apache.org/licenses/LICENSE-2.0
 *
 * Unless required by applicable law or agreed to in writing, software
 * distributed under the License is distributed on an "AS IS" BASIS,
 * WITHOUT WARRANTIES OR CONDITIONS OF ANY KIND, either express or implied.
 * See the License for the specific language governing permissions and
 * limitations under the License.
 */
/**
 * External dependencies
 */
import styled from 'styled-components';
import PropTypes from 'prop-types';

const Tab = styled.span`
  cursor: pointer;
  font-size: 16px;
  margin-right: 16px;
  border-bottom: ${({ theme, active }) =>
<<<<<<< HEAD
    active ? `solid 4px ${theme.colors.fg.v7};` : 'none'};
  &:last-child: {
    margin-right: 0;
  }
=======
    active ? `solid 4px ${theme.colors.accent.primary};` : 'none'};
>>>>>>> e048a30c
`;

function ProviderTab(props) {
  return (
    <Tab onClick={props.onClick} active={props.active}>
      {props.name}
    </Tab>
  );
}

ProviderTab.propTypes = {
  name: PropTypes.string.isRequired,
  onClick: PropTypes.func.isRequired,
  active: PropTypes.bool.isRequired,
};

export default ProviderTab;<|MERGE_RESOLUTION|>--- conflicted
+++ resolved
@@ -24,14 +24,10 @@
   font-size: 16px;
   margin-right: 16px;
   border-bottom: ${({ theme, active }) =>
-<<<<<<< HEAD
-    active ? `solid 4px ${theme.colors.fg.v7};` : 'none'};
+    active ? `solid 4px ${theme.colors.accent.primary};` : 'none'};
   &:last-child: {
     margin-right: 0;
   }
-=======
-    active ? `solid 4px ${theme.colors.accent.primary};` : 'none'};
->>>>>>> e048a30c
 `;
 
 function ProviderTab(props) {
