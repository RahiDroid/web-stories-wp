/*
 * Copyright 2020 Google LLC
 *
 * Licensed under the Apache License, Version 2.0 (the "License");
 * you may not use this file except in compliance with the License.
 * You may obtain a copy of the License at
 *
 *     https://www.apache.org/licenses/LICENSE-2.0
 *
 * Unless required by applicable law or agreed to in writing, software
 * distributed under the License is distributed on an "AS IS" BASIS,
 * WITHOUT WARRANTIES OR CONDITIONS OF ANY KIND, either express or implied.
 * See the License for the specific language governing permissions and
 * limitations under the License.
 */

/**
 * External dependencies
 */
import styled, { css } from 'styled-components';
import PropTypes from 'prop-types';
import { rgba } from 'polished';
import { useState, useRef, useMemo } from 'react';

/**
 * Internal dependencies
 */
import { useDropTargets } from '../../../../app';
import { ReactComponent as Play } from './play.svg';

const styledTiles = css`
  width: 100%;
  object-fit: contain;
  transition: 0.2s transform, 0.15s opacity;
  ${({ dragging }) =>
    dragging
      ? `
    transform: scale(0);
    opacity: 0;
  `
      : `
    transform: scale(1);
    opacity: 1;
  `}
`;

const Image = styled.img`
  ${styledTiles}
  margin-bottom: 10px;
`;

const Video = styled.video`
  ${styledTiles}
`;

const Container = styled.div`
  width: 100%;
  position: relative;
  margin-bottom: 10px;
`;
const PlayIcon = styled(Play)`
  height: 24px;
  position: absolute;
  width: 24px;
  top: calc(50% - 12px);
  left: calc(50% - 12px);
`;
const Duration = styled.div`
  position: absolute;
  bottom: 12px;
  left: 10px;
  background: ${({ theme }) => rgba(theme.colors.bg.v1, 0.6)};
  font-family: ${({ theme }) => theme.fonts.duration.family};
  font-size: ${({ theme }) => theme.fonts.duration.size};
  line-height: ${({ theme }) => theme.fonts.duration.lineHeight};
  letter-spacing: ${({ theme }) => theme.fonts.duration.letterSpacing};
  padding: 2px 8px;
  border-radius: 8px;
`;
/**
 * Get a formatted element for different media types.
 *
 * @param {Object} param Parameters object
 * @param {Object} param.resource Resource object
 * @param {number} param.width Width that element is inserted into editor.
 * @param {number} param.height Height that element is inserted into editor.
 * @return {null|*} Element or null if does not map to video/image.
 */
const MediaElement = ({
  resource,
  width: requestedWidth,
  height: requestedHeight,
  onInsert,
}) => {
<<<<<<< HEAD
  const {
    src,
    type,
    width: originalWidth,
    height: originalHeight,
    local,
  } = resource;
=======
  const { src, type, width: originalWidth, height: originalHeight } = resource;
>>>>>>> 6065280d
  const oRatio =
    originalWidth && originalHeight ? originalWidth / originalHeight : 1;
  const width = requestedWidth || requestedHeight / oRatio;
  const height = requestedHeight || width / oRatio;

  const mediaElement = useRef();
  const [showVideoDetail, setShowVideoDetail] = useState(true);
  const [dragging, setDragging] = useState(false);

  const {
    actions: { handleDrag, handleDrop },
  } = useDropTargets();

  const measureMediaElement = () =>
    mediaElement?.current?.getBoundingClientRect();

  const dropTargetsBindings = useMemo(
    () => ({
      draggable: 'true',
      onDragStart: (e) => {
        setDragging(true);
        const { x, y, width: w, height: h } = measureMediaElement();
        const offsetX = e.clientX - x;
        const offsetY = e.clientY - y;
        e.dataTransfer.setDragImage(mediaElement?.current, offsetX, offsetY);
        e.dataTransfer.setData(
          'resource/media',
          JSON.stringify({
            resource,
            offset: { x: offsetX, y: offsetY, w, h },
          })
        );
      },
      onDrag: (e) => {
        handleDrag(resource, e.clientX, e.clientY);
      },
      onDragEnd: (e) => {
        e.preventDefault();
        setDragging(false);
        handleDrop(resource);
      },
    }),
    [resource, handleDrag, handleDrop]
  );

  const onClick = !local ? () => onInsert(resource, width, height) : null;

  if (type === 'image') {
    return (
<<<<<<< HEAD
      <>
        <Image
          key={src}
          src={src}
          ref={mediaElement}
          width={width}
          height={height}
          loading={'lazy'}
          onClick={onClick}
          {...dropTargetsBindings}
        />
        {local && 'Uploading image...'}
      </>
=======
      <Image
        key={src}
        src={src}
        ref={mediaElement}
        width={width}
        height={height}
        loading={'lazy'}
        onClick={onClick}
        dragging={dragging}
        {...dropTargetsBindings}
      />
>>>>>>> 6065280d
    );
  }

  const pointerEnter = () => {
    setShowVideoDetail(false);
    if (mediaElement.current) {
      mediaElement.current.play();
    }
  };

  const pointerLeave = () => {
    setShowVideoDetail(true);
    if (mediaElement.current) {
      mediaElement.current.pause();
      mediaElement.current.currentTime = 0;
    }
  };

  const { lengthFormatted, poster, mimeType } = resource;
  return (
<<<<<<< HEAD
    <>
      <Container
        onPointerEnter={pointerEnter}
        onPointerLeave={pointerLeave}
        onClick={onClick}
=======
    <Container
      onPointerEnter={pointerEnter}
      onPointerLeave={pointerLeave}
      onClick={onClick}
    >
      <Video
        key={src}
        ref={mediaElement}
        poster={poster}
        width={width}
        height={height}
        dragging={dragging}
        {...dropTargetsBindings}
>>>>>>> 6065280d
      >
        <Video
          key={src}
          ref={mediaElement}
          poster={poster}
          width={width}
          height={height}
          {...dropTargetsBindings}
        >
          <source src={src} type={mimeType} />
        </Video>
        {showVideoDetail && <PlayIcon />}
        {showVideoDetail && <Duration>{lengthFormatted}</Duration>}
      </Container>
      {local && 'Uploading video...'}
    </>
  );
};

MediaElement.propTypes = {
  resource: PropTypes.object,
  width: PropTypes.number,
  height: PropTypes.number,
  onInsert: PropTypes.func,
};

export default MediaElement;<|MERGE_RESOLUTION|>--- conflicted
+++ resolved
@@ -92,7 +92,6 @@
   height: requestedHeight,
   onInsert,
 }) => {
-<<<<<<< HEAD
   const {
     src,
     type,
@@ -100,9 +99,6 @@
     height: originalHeight,
     local,
   } = resource;
-=======
-  const { src, type, width: originalWidth, height: originalHeight } = resource;
->>>>>>> 6065280d
   const oRatio =
     originalWidth && originalHeight ? originalWidth / originalHeight : 1;
   const width = requestedWidth || requestedHeight / oRatio;
@@ -152,7 +148,6 @@
 
   if (type === 'image') {
     return (
-<<<<<<< HEAD
       <>
         <Image
           key={src}
@@ -162,23 +157,11 @@
           height={height}
           loading={'lazy'}
           onClick={onClick}
+          dragging={dragging}
           {...dropTargetsBindings}
         />
         {local && 'Uploading image...'}
       </>
-=======
-      <Image
-        key={src}
-        src={src}
-        ref={mediaElement}
-        width={width}
-        height={height}
-        loading={'lazy'}
-        onClick={onClick}
-        dragging={dragging}
-        {...dropTargetsBindings}
-      />
->>>>>>> 6065280d
     );
   }
 
@@ -199,27 +182,11 @@
 
   const { lengthFormatted, poster, mimeType } = resource;
   return (
-<<<<<<< HEAD
     <>
       <Container
         onPointerEnter={pointerEnter}
         onPointerLeave={pointerLeave}
         onClick={onClick}
-=======
-    <Container
-      onPointerEnter={pointerEnter}
-      onPointerLeave={pointerLeave}
-      onClick={onClick}
-    >
-      <Video
-        key={src}
-        ref={mediaElement}
-        poster={poster}
-        width={width}
-        height={height}
-        dragging={dragging}
-        {...dropTargetsBindings}
->>>>>>> 6065280d
       >
         <Video
           key={src}
@@ -227,6 +194,7 @@
           poster={poster}
           width={width}
           height={height}
+          dragging={dragging}
           {...dropTargetsBindings}
         >
           <source src={src} type={mimeType} />
