--- conflicted
+++ resolved
@@ -46,7 +46,6 @@
 			<Area area="page">
 				<SelectionCanvas>
 					<Page />
-<<<<<<< HEAD
 				</SelectionCanvas>
 			</Area>
 			<Area area="menu">
@@ -58,27 +57,10 @@
 			<Area area="next">
 				<PageNav />
 			</Area>
-			<Area area="carrousel">
-				<Carrousel />
+			<Area area="carousel">
+				<Carousel />
 			</Area>
 		</Background>
-=======
-				</Area>
-				<Area area="menu">
-					<PageMenu />
-				</Area>
-				<Area area="prev">
-					<PageNav isNext={ false } />
-				</Area>
-				<Area area="next">
-					<PageNav />
-				</Area>
-				<Area area="carousel">
-					<Carousel />
-				</Area>
-			</Background>
-		</SelectionCanvas>
->>>>>>> 66c534b5
 	);
 }
 
