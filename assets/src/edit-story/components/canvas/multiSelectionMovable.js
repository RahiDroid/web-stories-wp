/*
 * Copyright 2020 Google LLC
 *
 * Licensed under the Apache License, Version 2.0 (the "License");
 * you may not use this file except in compliance with the License.
 * You may obtain a copy of the License at
 *
 *     https://www.apache.org/licenses/LICENSE-2.0
 *
 * Unless required by applicable law or agreed to in writing, software
 * distributed under the License is distributed on an "AS IS" BASIS,
 * WITHOUT WARRANTIES OR CONDITIONS OF ANY KIND, either express or implied.
 * See the License for the specific language governing permissions and
 * limitations under the License.
 */

/**
 * External dependencies
 */
import PropTypes from 'prop-types';
import { useRef, useEffect, useState } from 'react';

/**
 * Internal dependencies
 */
import Movable from '../movable';
import { useStory, useDropTargets } from '../../app';
import objectWithout from '../../utils/objectWithout';
import { useTransform } from '../transform';
import { useUnits } from '../../units';
import { getDefinitionForType } from '../../elements';
import { useGlobalIsKeyPressed } from '../keyboard';
import isMouseUpAClick from '../../utils/isMouseUpAClick';
import isTargetOutOfContainer from '../../utils/isTargetOutOfContainer';
import useCanvas from './useCanvas';

const CORNER_HANDLES = ['nw', 'ne', 'sw', 'se'];

function MultiSelectionMovable({ selectedElements }) {
  const moveable = useRef();

  const eventTracker = useRef({});

  const { updateElementsById } = useStory((state) => ({
    updateElementsById: state.actions.updateElementsById,
  }));
  const {
<<<<<<< HEAD
    actions: { updateElementsById, deleteElementsById },
  } = useStory();
  const {
    state: {
      pageSize: { width: canvasWidth, height: canvasHeight },
      nodesById,
      fullbleedContainer,
    },
    actions: { handleSelectElement },
  } = useCanvas();
  const {
    actions: { editorToDataX, editorToDataY, dataToEditorY },
  } = useUnits();
=======
    canvasWidth,
    canvasHeight,
    nodesById,
    handleSelectElement,
  } = useCanvas(
    ({
      state: {
        pageSize: { width: canvasWidth, height: canvasHeight },
        nodesById,
      },
      actions: { handleSelectElement },
    }) => ({
      canvasWidth,
      canvasHeight,
      nodesById,
      handleSelectElement,
    })
  );
  const { editorToDataX, editorToDataY, dataToEditorY } = useUnits((state) => ({
    editorToDataX: state.actions.editorToDataX,
    editorToDataY: state.actions.editorToDataY,
    dataToEditorY: state.actions.dataToEditorY,
  }));

>>>>>>> d00bdc07
  const {
    actions: { pushTransform },
  } = useTransform();
  const {
    state: { draggingResource },
  } = useDropTargets();

  const [isDragging, setIsDragging] = useState(false);

  // Update moveable with whatever properties could be updated outside moveable
  // itself.
  useEffect(() => {
    if (moveable.current) {
      moveable.current.updateRect();
    }
  }, [selectedElements, moveable, nodesById]);

  // ⌘ key disables snapping
  const canSnap = !useGlobalIsKeyPressed('meta');

  // ⇧ key rotates the element 30 degrees at a time
  const throttleRotation = useGlobalIsKeyPressed('shift');

  // Create targets list including nodes and also necessary attributes.
  const targetList = selectedElements.map((element) => ({
    element,
    node: nodesById[element.id],
    updateForResizeEvent: getDefinitionForType(element.type)
      .updateForResizeEvent,
  }));
  // Not all targets have been defined yet.
  if (targetList.some(({ node }) => node === undefined)) {
    return null;
  }
  const otherNodes = Object.values(
    objectWithout(
      nodesById,
      selectedElements.map((element) => element.id)
    )
  );

  /**
   * Set style to the element.
   *
   * @param {string} id Target element's id.
   * @param {Object} target Target element to update.
   * @param {Object} frame Properties from the frame for that specific element.
   */
  const setTransformStyle = (id, target, frame) => {
    target.style.transform = `translate(${frame.translate[0]}px, ${frame.translate[1]}px) rotate(${frame.rotate}deg)`;
    pushTransform(id, frame);
  };

  const frames = targetList
    ? targetList.map(({ element }) => ({
        translate: [0, 0],
        rotate: element.rotationAngle,
        direction: [0, 0],
        resize: [0, 0],
        updates: null,
      }))
    : [];

  /**
   * Resets Movable once the action is done, sets the initial values.
   */
  const resetMoveable = () => {
    targetList.forEach(({ element, node }, i) => {
      frames[i].direction = [0, 0];
      frames[i].translate = [0, 0];
      frames[i].resize = [0, 0];
      frames[i].updates = null;
      node.style.transform = '';
      node.style.width = '';
      node.style.height = '';
      pushTransform(element.id, null);
    });
    if (moveable.current) {
      moveable.current.updateRect();
    }
  };

  const onGroupEventStart = ({ events, isDrag, isRotate }) => {
    events.forEach((ev, i) => {
      const sFrame = frames[i];
      if (isDrag) {
        ev.set(sFrame.translate);
      } else if (isRotate) {
        ev.set(sFrame.rotate);
      }
    });
  };

  // Update elements once the event has ended.
  const onGroupEventEnd = ({ targets, isRotate, isResize }) => {
    const updates = {};
    const toRemove = [];
    targets.forEach((target, i) => {
      const { element, updateForResizeEvent } = targetList[i];
      if (isTargetOutOfContainer(target, fullbleedContainer)) {
        toRemove.push(element.id);
        return;
      }
      // Update position in all cases.
      const frame = frames[i];
      const { direction } = frame;
      const properties = {
        x: element.x + editorToDataX(frame.translate[0]),
        y: element.y + editorToDataY(frame.translate[1]),
      };
      if (isRotate) {
        properties.rotationAngle = frame.rotate;
      }
      const [editorWidth, editorHeight] = frame.resize;
      const didResize = editorWidth !== 0 && editorHeight !== 0;
      if (isResize && didResize) {
        const newWidth = editorToDataX(editorWidth);
        const newHeight = editorToDataY(editorHeight);
        properties.width = newWidth;
        properties.height = newHeight;
        if (updateForResizeEvent) {
          Object.assign(
            properties,
            updateForResizeEvent(element, direction, newWidth, newHeight)
          );
        }
      }
      updates[element.id] = properties;
    });
    updateElementsById({
      elementIds: Object.keys(updates),
      properties: (currentProperties) => updates[currentProperties.id],
    });
    if (toRemove.length > 0) {
      deleteElementsById({ elementIds: toRemove });
    }
    resetMoveable();
  };

  const startEventTracking = (evt) => {
    const { timeStamp, clientX, clientY } = evt;
    eventTracker.current = {
      timeStamp,
      clientX,
      clientY,
    };
  };

  // Let's check if we consider this a drag or a click, In case of a click handle click instead.
  // We are doing this here in Moveable selection since it takes over the mouseup event
  // and it can be captured here and not in the frame element.
  // @todo Add integration test for this!
  const clickHandled = (inputEvent) => {
    if (isMouseUpAClick(inputEvent, eventTracker.current)) {
      const clickedElement = Object.keys(nodesById).find((id) =>
        nodesById[id].contains(inputEvent.target)
      );
      if (clickedElement) {
        handleSelectElement(clickedElement, inputEvent);
      }
      // Click was handled.
      return true;
    }
    // No click was found/handled.
    return false;
  };

  const hideHandles = isDragging || Boolean(draggingResource);
  return (
    <Movable
      className={`default-movable ${hideHandles ? 'hide-handles' : ''}`}
      ref={moveable}
      zIndex={0}
      target={targetList.map(({ node }) => node)}
      draggable={true}
      resizable={!hideHandles}
      rotatable={!hideHandles}
      onDragGroup={({ events }) => {
        events.forEach(({ target, beforeTranslate }, i) => {
          const sFrame = frames[i];
          const { element } = targetList[i];
          sFrame.translate = beforeTranslate;
          setTransformStyle(element.id, target, sFrame);
        });
      }}
      onDragGroupStart={({ events, inputEvent }) => {
        startEventTracking(inputEvent);
        if (!isDragging) {
          setIsDragging(true);
        }
        onGroupEventStart({ events, isDrag: true });
      }}
      onDragGroupEnd={({ targets, inputEvent }) => {
        setIsDragging(false);
        if (!clickHandled(inputEvent)) {
          onGroupEventEnd({ targets });
        }
      }}
      onRotateGroupStart={({ events }) => {
        onGroupEventStart({ events, isRotate: true });
      }}
      onRotateGroup={({ events }) => {
        events.forEach(({ target, beforeRotate, drag }, i) => {
          const sFrame = frames[i];
          const { element } = targetList[i];
          sFrame.rotate = ((beforeRotate % 360) + 360) % 360;
          sFrame.translate = drag.beforeTranslate;
          setTransformStyle(element.id, target, sFrame);
        });
      }}
      onRotateGroupEnd={({ targets }) => {
        onGroupEventEnd({ targets, isRotate: true });
      }}
      throttleRotate={throttleRotation ? 30 : 0}
      onResizeGroupStart={({ events }) => {
        events.forEach((ev, i) => {
          const frame = frames[i];
          ev.setOrigin(['%', '%']);
          if (ev.dragStart) {
            ev.dragStart.set(frame.translate);
          }
        });
      }}
      onResizeGroup={({ events }) => {
        events.forEach(({ target, direction, width, height, drag }, i) => {
          const sFrame = frames[i];
          const { element, updateForResizeEvent } = targetList[i];
          let newHeight = height;
          const newWidth = width;
          let updates = null;
          if (updateForResizeEvent) {
            updates = updateForResizeEvent(
              element,
              direction,
              editorToDataX(newWidth),
              editorToDataY(newHeight)
            );
          }
          if (updates && updates.height) {
            newHeight = dataToEditorY(updates.height);
          }
          target.style.width = `${newWidth}px`;
          target.style.height = `${newHeight}px`;
          sFrame.direction = direction;
          sFrame.resize = [newWidth, newHeight];
          sFrame.translate = drag.beforeTranslate;
          sFrame.updates = updates;
          setTransformStyle(element.id, target, sFrame);
        });
      }}
      onResizeGroupEnd={({ targets }) => {
        onGroupEventEnd({ targets, isResize: true });
      }}
      renderDirections={CORNER_HANDLES}
      snappable={canSnap}
      snapElement={canSnap}
      snapHorizontal={canSnap}
      snapVertical={canSnap}
      snapCenter={canSnap}
      horizontalGuidelines={canSnap ? [0, canvasHeight / 2, canvasHeight] : []}
      verticalGuidelines={canSnap ? [0, canvasWidth / 2, canvasWidth] : []}
      elementGuidelines={otherNodes}
      snapGap={canSnap}
      isDisplaySnapDigit={false}
    />
  );
}

MultiSelectionMovable.propTypes = {
  selectedElements: PropTypes.arrayOf(PropTypes.object).isRequired,
};

export default MultiSelectionMovable;<|MERGE_RESOLUTION|>--- conflicted
+++ resolved
@@ -41,39 +41,28 @@
 
   const eventTracker = useRef({});
 
-  const { updateElementsById } = useStory((state) => ({
+  const { updateElementsById, deleteElementsById } = useStory((state) => ({
     updateElementsById: state.actions.updateElementsById,
+    deleteElementsById: state.actions.deleteElementsById,
   }));
   const {
-<<<<<<< HEAD
-    actions: { updateElementsById, deleteElementsById },
-  } = useStory();
-  const {
-    state: {
-      pageSize: { width: canvasWidth, height: canvasHeight },
-      nodesById,
-      fullbleedContainer,
-    },
-    actions: { handleSelectElement },
-  } = useCanvas();
-  const {
-    actions: { editorToDataX, editorToDataY, dataToEditorY },
-  } = useUnits();
-=======
     canvasWidth,
     canvasHeight,
     nodesById,
     handleSelectElement,
+    fullbleedContainer,
   } = useCanvas(
     ({
       state: {
         pageSize: { width: canvasWidth, height: canvasHeight },
         nodesById,
+        fullbleedContainer,
       },
       actions: { handleSelectElement },
     }) => ({
       canvasWidth,
       canvasHeight,
+      fullbleedContainer,
       nodesById,
       handleSelectElement,
     })
@@ -84,7 +73,6 @@
     dataToEditorY: state.actions.dataToEditorY,
   }));
 
->>>>>>> d00bdc07
   const {
     actions: { pushTransform },
   } = useTransform();
