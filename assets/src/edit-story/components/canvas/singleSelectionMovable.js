/*
 * Copyright 2020 Google LLC
 *
 * Licensed under the Apache License, Version 2.0 (the "License");
 * you may not use this file except in compliance with the License.
 * You may obtain a copy of the License at
 *
 *     https://www.apache.org/licenses/LICENSE-2.0
 *
 * Unless required by applicable law or agreed to in writing, software
 * distributed under the License is distributed on an "AS IS" BASIS,
 * WITHOUT WARRANTIES OR CONDITIONS OF ANY KIND, either express or implied.
 * See the License for the specific language governing permissions and
 * limitations under the License.
 */

/**
 * External dependencies
 */
import PropTypes from 'prop-types';
import { useRef, useEffect, useState } from 'react';

/**
 * Internal dependencies
 */
import { useStory, useDropTargets } from '../../app';
import Movable from '../movable';
import objectWithout from '../../utils/objectWithout';
import { useTransform } from '../transform';
import { useUnits } from '../../units';
import { getDefinitionForType } from '../../elements';
import { useGlobalIsKeyPressed } from '../keyboard';
import useBatchingCallback from '../../utils/useBatchingCallback';
import isTargetOutOfContainer from '../../utils/isTargetOutOfContainer';
import useCanvas from './useCanvas';

const EMPTY_HANDLES = [];
const VERTICAL_HANDLES = ['n', 's'];
const HORIZONTAL_HANDLES = ['e', 'w'];
const DIAGONAL_HANDLES = ['nw', 'ne', 'sw', 'se'];

function SingleSelectionMovable({ selectedElement, targetEl, pushEvent }) {
  const moveable = useRef(null);
  const [isDragging, setIsDragging] = useState(false);
  const [isResizingFromCorner, setIsResizingFromCorner] = useState(true);

<<<<<<< HEAD
  const {
    actions: { updateSelectedElements, deleteSelectedElements },
  } = useStory();
  const {
    state: {
      pageSize: { width: canvasWidth, height: canvasHeight },
      nodesById,
      fullbleedContainer,
    },
  } = useCanvas();
  const {
    actions: { getBox, editorToDataX, editorToDataY, dataToEditorY },
  } = useUnits();
=======
  const { updateSelectedElements } = useStory((state) => ({
    updateSelectedElements: state.actions.updateSelectedElements,
  }));
  const { canvasWidth, canvasHeight, nodesById } = useCanvas(
    ({
      state: {
        pageSize: { width: canvasWidth, height: canvasHeight },
        nodesById,
      },
    }) => ({ canvasWidth, canvasHeight, nodesById })
  );
  const { getBox, editorToDataX, editorToDataY, dataToEditorY } = useUnits(
    ({ actions: { getBox, editorToDataX, editorToDataY, dataToEditorY } }) => ({
      getBox,
      editorToDataX,
      editorToDataY,
      dataToEditorY,
    })
  );
>>>>>>> d00bdc07
  const {
    actions: { pushTransform },
  } = useTransform();
  const {
    state: { activeDropTargetId, draggingResource },
    actions: { handleDrag, handleDrop, setDraggingResource, isDropSource },
  } = useDropTargets();

  const otherNodes = Object.values(
    objectWithout(nodesById, [selectedElement.id])
  );

  const actionsEnabled = !selectedElement.isBackground;

  const latestEvent = useRef();

  useEffect(() => {
    latestEvent.current = pushEvent;
  }, [pushEvent]);

  useEffect(() => {
    if (!moveable.current) {
      return;
    }
    // If we have persistent event then let's use that, ensuring the targets match.
    if (
      latestEvent.current &&
      targetEl.contains(latestEvent.current.target) &&
      actionsEnabled
    ) {
      moveable.current.moveable.dragStart(latestEvent.current);
    }
    moveable.current.updateRect();
  }, [targetEl, moveable, actionsEnabled]);

  // Update moveable with whatever properties could be updated outside moveable
  // itself.
  useEffect(() => {
    if (!moveable.current) {
      return;
    }
    moveable.current.updateRect();
  });

  // ⌘ key disables snapping
  const snapDisabled = useGlobalIsKeyPressed('meta');

  // ⇧ key rotates the element 30 degrees at a time
  const throttleRotation = useGlobalIsKeyPressed('shift');

  const box = getBox(selectedElement);
  const frame = {
    translate: [0, 0],
    rotate: box.rotationAngle,
    resize: [0, 0],
    updates: null,
  };

  const setTransformStyle = (target) => {
    target.style.transform = `translate(${frame.translate[0]}px, ${frame.translate[1]}px) rotate(${frame.rotate}deg)`;
    if (frame.resize[0]) {
      target.style.width = `${frame.resize[0]}px`;
    }
    if (frame.resize[1]) {
      target.style.height = `${frame.resize[1]}px`;
    }
    pushTransform(selectedElement.id, frame);
  };

  /**
   * Resets Movable once the action is done, sets the initial values.
   *
   * @param {Object} target Target element.
   */
  const resetMoveable = useBatchingCallback(
    (target) => {
      frame.direction = [0, 0];
      frame.translate = [0, 0];
      frame.resize = [0, 0];
      frame.updates = null;
      pushTransform(selectedElement.id, null);
      // Inline start resetting has to be done very carefully here to avoid
      // conflicts with stylesheets. See #3951.
      target.style.transform = '';
      target.style.width = '';
      target.style.height = '';
      setIsResizingFromCorner(true);
      if (moveable.current) {
        moveable.current.updateRect();
      }
    },
    [frame, pushTransform, setIsResizingFromCorner, selectedElement.id]
  );

  const resetDragging = useBatchingCallback(
    (target) => {
      setIsDragging(false);
      setDraggingResource(null);
      resetMoveable(target);
    },
    [setIsDragging, setDraggingResource, resetMoveable]
  );

  const {
    resizeRules = {},
    updateForResizeEvent,
    isMaskable,
  } = getDefinitionForType(selectedElement.type);

  const canSnap =
    !snapDisabled && (!isDragging || (isDragging && !activeDropTargetId));
  const hideHandles = (isDragging && isMaskable) || Boolean(draggingResource);

  // Removes element if it's outside of canvas.
  const handleElementOutOfCanvas = (target) => {
    if (isTargetOutOfContainer(target, fullbleedContainer)) {
      setIsDragging(false);
      setDraggingResource(null);
      deleteSelectedElements();
      return true;
    }
    return false;
  };

  return (
    <Movable
      className={`default-movable ${hideHandles ? 'hide-handles' : ''} ${
        selectedElement.type === 'text' ? 'type-text' : ''
      }`}
      zIndex={0}
      ref={moveable}
      target={targetEl}
      edge={true}
      draggable={actionsEnabled}
      resizable={actionsEnabled && !hideHandles}
      rotatable={actionsEnabled && !hideHandles}
      onDrag={({ target, beforeTranslate, clientX, clientY }) => {
        setIsDragging(true);
        if (isDropSource(selectedElement.type)) {
          setDraggingResource(selectedElement.resource);
        }
        frame.translate = beforeTranslate;
        setTransformStyle(target);
        if (isDropSource(selectedElement.type)) {
          handleDrag(
            selectedElement.resource,
            clientX,
            clientY,
            selectedElement.id
          );
        }
      }}
      throttleDrag={0}
      onDragStart={({ set }) => {
        set(frame.translate);
      }}
      onDragEnd={({ target }) => {
        if (handleElementOutOfCanvas(target)) {
          return;
        }
        // When dragging finishes, set the new properties based on the original + what moved meanwhile.
        const [deltaX, deltaY] = frame.translate;
        if (deltaX !== 0 || deltaY !== 0) {
          const properties = {
            x: selectedElement.x + editorToDataX(deltaX),
            y: selectedElement.y + editorToDataY(deltaY),
          };
          updateSelectedElements({ properties });
          if (isDropSource(selectedElement.type)) {
            handleDrop(selectedElement.resource, selectedElement.id);
          }
        }
        resetDragging(target);
      }}
      onResizeStart={({ setOrigin, dragStart, direction }) => {
        setOrigin(['%', '%']);
        if (dragStart) {
          dragStart.set(frame.translate);
        }
        // Lock ratio for diagonal directions (nw, ne, sw, se). Both
        // `direction[]` values for diagonals are either 1 or -1. Non-diagonal
        // directions have 0s.
        const newResizingMode = direction[0] !== 0 && direction[1] !== 0;
        if (isResizingFromCorner !== newResizingMode) {
          setIsResizingFromCorner(newResizingMode);
        }
      }}
      onResize={({ target, direction, width, height, drag }) => {
        const newWidth = width;
        let newHeight = height;
        let updates = null;
        if (updateForResizeEvent) {
          updates = updateForResizeEvent(
            selectedElement,
            direction,
            editorToDataX(newWidth),
            editorToDataY(newHeight)
          );
        }
        if (updates && updates.height) {
          newHeight = dataToEditorY(updates.height);
        }
        target.style.width = `${newWidth}px`;
        target.style.height = `${newHeight}px`;
        frame.direction = direction;
        frame.resize = [newWidth, newHeight];
        frame.translate = drag.beforeTranslate;
        frame.updates = updates;
        setTransformStyle(target);
      }}
      onResizeEnd={({ target }) => {
        if (handleElementOutOfCanvas(target)) {
          return;
        }
        const [editorWidth, editorHeight] = frame.resize;
        if (editorWidth !== 0 && editorHeight !== 0) {
          const { direction } = frame;
          const [deltaX, deltaY] = frame.translate;
          const newWidth = editorToDataX(editorWidth);
          const newHeight = editorToDataY(editorHeight);
          const properties = {
            width: newWidth,
            height: newHeight,
            x: selectedElement.x + editorToDataX(deltaX),
            y: selectedElement.y + editorToDataY(deltaY),
          };
          if (updateForResizeEvent) {
            Object.assign(
              properties,
              updateForResizeEvent(
                selectedElement,
                direction,
                newWidth,
                newHeight
              )
            );
          }
          updateSelectedElements({ properties });
        }
        resetMoveable(target);
      }}
      onRotateStart={({ set }) => {
        set(frame.rotate);
      }}
      onRotate={({ target, beforeRotate }) => {
        frame.rotate = ((beforeRotate % 360) + 360) % 360;
        setTransformStyle(target);
      }}
      onRotateEnd={({ target }) => {
        if (handleElementOutOfCanvas(target)) {
          return;
        }
        const properties = { rotationAngle: Math.round(frame.rotate) };
        updateSelectedElements({ properties });
        resetMoveable(target);
      }}
      throttleRotate={throttleRotation ? 30 : 0}
      origin={false}
      pinchable={true}
      keepRatio={isResizingFromCorner}
      renderDirections={getRenderDirections(resizeRules)}
      snappable={canSnap}
      snapCenter={canSnap}
      horizontalGuidelines={
        canSnap && actionsEnabled ? [0, canvasHeight / 2, canvasHeight] : []
      }
      verticalGuidelines={
        canSnap && actionsEnabled ? [0, canvasWidth / 2, canvasWidth] : []
      }
      elementGuidelines={canSnap && actionsEnabled ? otherNodes : []}
      snapGap={canSnap}
      isDisplaySnapDigit={false}
    />
  );
}

function getRenderDirections({ vertical, horizontal, diagonal }) {
  return [
    ...(vertical ? VERTICAL_HANDLES : EMPTY_HANDLES),
    ...(horizontal ? HORIZONTAL_HANDLES : EMPTY_HANDLES),
    ...(diagonal ? DIAGONAL_HANDLES : EMPTY_HANDLES),
  ];
}

SingleSelectionMovable.propTypes = {
  selectedElement: PropTypes.object.isRequired,
  targetEl: PropTypes.object.isRequired,
  pushEvent: PropTypes.object,
};

export default SingleSelectionMovable;<|MERGE_RESOLUTION|>--- conflicted
+++ resolved
@@ -44,31 +44,25 @@
   const [isDragging, setIsDragging] = useState(false);
   const [isResizingFromCorner, setIsResizingFromCorner] = useState(true);
 
-<<<<<<< HEAD
+  const { updateSelectedElements, deleteSelectedElements } = useStory(
+    (state) => ({
+      updateSelectedElements: state.actions.updateSelectedElements,
+      deleteSelectedElements: state.actions.deleteSelectedElements,
+    })
+  );
   const {
-    actions: { updateSelectedElements, deleteSelectedElements },
-  } = useStory();
-  const {
-    state: {
-      pageSize: { width: canvasWidth, height: canvasHeight },
-      nodesById,
-      fullbleedContainer,
-    },
-  } = useCanvas();
-  const {
-    actions: { getBox, editorToDataX, editorToDataY, dataToEditorY },
-  } = useUnits();
-=======
-  const { updateSelectedElements } = useStory((state) => ({
-    updateSelectedElements: state.actions.updateSelectedElements,
-  }));
-  const { canvasWidth, canvasHeight, nodesById } = useCanvas(
+    canvasWidth,
+    canvasHeight,
+    nodesById,
+    fullbleedContainer,
+  } = useCanvas(
     ({
       state: {
         pageSize: { width: canvasWidth, height: canvasHeight },
         nodesById,
+        fullbleedContainer,
       },
-    }) => ({ canvasWidth, canvasHeight, nodesById })
+    }) => ({ canvasWidth, canvasHeight, nodesById, fullbleedContainer })
   );
   const { getBox, editorToDataX, editorToDataY, dataToEditorY } = useUnits(
     ({ actions: { getBox, editorToDataX, editorToDataY, dataToEditorY } }) => ({
@@ -78,7 +72,6 @@
       dataToEditorY,
     })
   );
->>>>>>> d00bdc07
   const {
     actions: { pushTransform },
   } = useTransform();
