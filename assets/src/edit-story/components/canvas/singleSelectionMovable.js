/*
 * Copyright 2020 Google LLC
 *
 * Licensed under the Apache License, Version 2.0 (the "License");
 * you may not use this file except in compliance with the License.
 * You may obtain a copy of the License at
 *
 *     https://www.apache.org/licenses/LICENSE-2.0
 *
 * Unless required by applicable law or agreed to in writing, software
 * distributed under the License is distributed on an "AS IS" BASIS,
 * WITHOUT WARRANTIES OR CONDITIONS OF ANY KIND, either express or implied.
 * See the License for the specific language governing permissions and
 * limitations under the License.
 */

/**
 * External dependencies
 */
import PropTypes from 'prop-types';
import { useRef, useEffect, useState } from 'react';
import classnames from 'classnames';

/**
 * Internal dependencies
 */
import { useStory, useDropTargets } from '../../app';
import Movable from '../movable';
import objectWithout from '../../utils/objectWithout';
import { useTransform } from '../transform';
import { useUnits } from '../../units';
import { getDefinitionForType } from '../../elements';
import { useGlobalIsKeyPressed } from '../keyboard';
import useBatchingCallback from '../../utils/useBatchingCallback';
import isTargetOutOfContainer from '../../utils/isTargetOutOfContainer';
import useCanvas from './useCanvas';

const EMPTY_HANDLES = [];
const VERTICAL_HANDLES = ['n', 's'];
const HORIZONTAL_HANDLES = ['e', 'w'];
const DIAGONAL_HANDLES = ['nw', 'ne', 'sw', 'se'];

function SingleSelectionMovable({ selectedElement, targetEl, pushEvent }) {
  const moveable = useRef(null);
  const [isDragging, setIsDragging] = useState(false);
  const [isResizingFromCorner, setIsResizingFromCorner] = useState(true);

  const { updateSelectedElements, deleteSelectedElements } = useStory(
    (state) => ({
      updateSelectedElements: state.actions.updateSelectedElements,
      deleteSelectedElements: state.actions.deleteSelectedElements,
    })
  );
  const {
<<<<<<< HEAD
    actions: { updateSelectedElements },
  } = useStory();
  const {
    state: {
      pageSize: { width: canvasWidth, height: canvasHeight },
      nodesById,
    },
  } = useCanvas();
  const {
    actions: {
=======
    canvasWidth,
    canvasHeight,
    nodesById,
    fullbleedContainer,
  } = useCanvas(
    ({
      state: {
        pageSize: { width: canvasWidth, height: canvasHeight },
        nodesById,
        fullbleedContainer,
      },
    }) => ({ canvasWidth, canvasHeight, nodesById, fullbleedContainer })
  );
  const { getBox, editorToDataX, editorToDataY, dataToEditorY } = useUnits(
    ({ actions: { getBox, editorToDataX, editorToDataY, dataToEditorY } }) => ({
>>>>>>> 42e544f8
      getBox,
      editorToDataX,
      editorToDataY,
      dataToEditorY,
<<<<<<< HEAD
      dataToEditorX,
    },
  } = useUnits();
=======
    })
  );
>>>>>>> 42e544f8
  const {
    actions: { pushTransform },
  } = useTransform();
  const {
    state: { activeDropTargetId, draggingResource },
    actions: { handleDrag, handleDrop, setDraggingResource, isDropSource },
  } = useDropTargets();

  const otherNodes = Object.values(
    objectWithout(nodesById, [selectedElement.id])
  );

  const actionsEnabled = !selectedElement.isBackground;

  const latestEvent = useRef();

  useEffect(() => {
    latestEvent.current = pushEvent;
  }, [pushEvent]);

  useEffect(() => {
    if (!moveable.current) {
      return;
    }
    // If we have persistent event then let's use that, ensuring the targets match.
    if (
      latestEvent.current &&
      targetEl.contains(latestEvent.current.target) &&
      actionsEnabled
    ) {
      moveable.current.moveable.dragStart(latestEvent.current);
    }
    moveable.current.updateRect();
  }, [targetEl, moveable, actionsEnabled]);

  // Update moveable with whatever properties could be updated outside moveable
  // itself.
  useEffect(() => {
    if (!moveable.current) {
      return;
    }
    moveable.current.updateRect();
  });

  // ⌘ key disables snapping
  const snapDisabled = useGlobalIsKeyPressed('meta');

  // ⇧ key rotates the element 30 degrees at a time
  const throttleRotation = useGlobalIsKeyPressed('shift');

  const box = getBox(selectedElement);
  const frame = {
    translate: [0, 0],
    rotate: box.rotationAngle,
    resize: [0, 0],
    updates: null,
  };

  const setTransformStyle = (target) => {
    target.style.transform = `translate(${frame.translate[0]}px, ${frame.translate[1]}px) rotate(${frame.rotate}deg)`;
    if (frame.resize[0]) {
      target.style.width = `${frame.resize[0]}px`;
    }
    if (frame.resize[1]) {
      target.style.height = `${frame.resize[1]}px`;
    }
    pushTransform(selectedElement.id, frame);
  };

  /**
   * Resets Movable once the action is done, sets the initial values.
   *
   * @param {Object} target Target element.
   */
  const resetMoveable = useBatchingCallback(
    (target) => {
      frame.direction = [0, 0];
      frame.translate = [0, 0];
      frame.resize = [0, 0];
      frame.updates = null;
      pushTransform(selectedElement.id, null);
      // Inline start resetting has to be done very carefully here to avoid
      // conflicts with stylesheets. See #3951.
      target.style.transform = '';
      target.style.width = '';
      target.style.height = '';
      setIsResizingFromCorner(true);
      if (moveable.current) {
        moveable.current.updateRect();
      }
    },
    [frame, pushTransform, setIsResizingFromCorner, selectedElement.id]
  );

  const resetDragging = useBatchingCallback(
    (target) => {
      setIsDragging(false);
      setDraggingResource(null);
      resetMoveable(target);
    },
    [setIsDragging, setDraggingResource, resetMoveable]
  );

  const {
    resizeRules = {},
    updateForResizeEvent,
    isMaskable,
  } = getDefinitionForType(selectedElement.type);

  const canSnap =
    !snapDisabled && (!isDragging || (isDragging && !activeDropTargetId));
  const hideHandles = (isDragging && isMaskable) || Boolean(draggingResource);

<<<<<<< HEAD
  const minWidth = dataToEditorX(resizeRules.minWidth);
  const minHeight = dataToEditorY(resizeRules.minHeight);
  const aspectRatio = selectedElement.width / selectedElement.height;

  const visuallyHideHandles =
    selectedElement.width <= resizeRules.minWidth ||
    selectedElement.height <= resizeRules.minHeight;

  const classNames = classnames('default-movable', {
    'hide-handles': hideHandles,
    'visually-hide-handles': visuallyHideHandles,
    'type-text': selectedElement.type === 'text',
  });
=======
  // Removes element if it's outside of canvas.
  const handleElementOutOfCanvas = (target) => {
    if (isTargetOutOfContainer(target, fullbleedContainer)) {
      setIsDragging(false);
      setDraggingResource(null);
      deleteSelectedElements();
      return true;
    }
    return false;
  };
>>>>>>> 42e544f8

  return (
    <Movable
      className={classNames}
      zIndex={0}
      ref={moveable}
      target={targetEl}
      edge={true}
      draggable={actionsEnabled}
      resizable={actionsEnabled && !hideHandles}
      rotatable={actionsEnabled && !hideHandles}
      onDrag={({ target, beforeTranslate, clientX, clientY }) => {
        setIsDragging(true);
        if (isDropSource(selectedElement.type)) {
          setDraggingResource(selectedElement.resource);
        }
        frame.translate = beforeTranslate;
        setTransformStyle(target);
        if (isDropSource(selectedElement.type)) {
          handleDrag(
            selectedElement.resource,
            clientX,
            clientY,
            selectedElement.id
          );
        }
      }}
      throttleDrag={0}
      onDragStart={({ set }) => {
        set(frame.translate);
      }}
      onDragEnd={({ target }) => {
        if (handleElementOutOfCanvas(target)) {
          return;
        }
        // When dragging finishes, set the new properties based on the original + what moved meanwhile.
        const [deltaX, deltaY] = frame.translate;
        if (deltaX !== 0 || deltaY !== 0) {
          const properties = {
            x: selectedElement.x + editorToDataX(deltaX),
            y: selectedElement.y + editorToDataY(deltaY),
          };
          updateSelectedElements({ properties });
          if (isDropSource(selectedElement.type)) {
            handleDrop(selectedElement.resource, selectedElement.id);
          }
        }
        resetDragging(target);
      }}
      onResizeStart={({ setOrigin, dragStart, direction }) => {
        setOrigin(['%', '%']);
        if (dragStart) {
          dragStart.set(frame.translate);
        }
        // Lock ratio for diagonal directions (nw, ne, sw, se). Both
        // `direction[]` values for diagonals are either 1 or -1. Non-diagonal
        // directions have 0s.
        const newResizingMode = direction[0] !== 0 && direction[1] !== 0;
        if (isResizingFromCorner !== newResizingMode) {
          setIsResizingFromCorner(newResizingMode);
        }
      }}
      onResize={({ target, direction, width, height, drag }) => {
        let newWidth = width;
        let newHeight = height;
        let updates = null;

        if (isResizingFromCorner) {
          if (newWidth < minWidth) {
            newWidth = minWidth;
            newHeight = newWidth / aspectRatio;
          }
          if (newHeight < minHeight) {
            newHeight = minHeight;
            newWidth = minHeight * aspectRatio;
          }
        } else {
          newHeight = Math.max(newHeight, minHeight);
          newWidth = Math.max(newWidth, minWidth);
        }

        if (updateForResizeEvent) {
          updates = updateForResizeEvent(
            selectedElement,
            direction,
            editorToDataX(newWidth),
            editorToDataY(newHeight)
          );
        }
        if (updates && updates.height) {
          newHeight = dataToEditorY(updates.height);
        }

        target.style.width = `${newWidth}px`;
        target.style.height = `${newHeight}px`;
        frame.direction = direction;
        frame.resize = [newWidth, newHeight];
        frame.translate = drag.beforeTranslate;
        frame.updates = updates;
        setTransformStyle(target);
      }}
      onResizeEnd={({ target }) => {
        if (handleElementOutOfCanvas(target)) {
          return;
        }
        const [editorWidth, editorHeight] = frame.resize;
        if (editorWidth !== 0 && editorHeight !== 0) {
          const { direction } = frame;
          const [deltaX, deltaY] = frame.translate;
          const newWidth = editorToDataX(editorWidth);
          const newHeight = editorToDataY(editorHeight);
          const properties = {
            width: newWidth,
            height: newHeight,
            x: selectedElement.x + editorToDataX(deltaX),
            y: selectedElement.y + editorToDataY(deltaY),
          };
          if (updateForResizeEvent) {
            Object.assign(
              properties,
              updateForResizeEvent(
                selectedElement,
                direction,
                newWidth,
                newHeight
              )
            );
          }
          updateSelectedElements({ properties });
        }
        resetMoveable(target);
      }}
      onRotateStart={({ set }) => {
        set(frame.rotate);
      }}
      onRotate={({ target, beforeRotate }) => {
        frame.rotate = ((beforeRotate % 360) + 360) % 360;
        setTransformStyle(target);
      }}
      onRotateEnd={({ target }) => {
        if (handleElementOutOfCanvas(target)) {
          return;
        }
        const properties = { rotationAngle: Math.round(frame.rotate) };
        updateSelectedElements({ properties });
        resetMoveable(target);
      }}
      throttleRotate={throttleRotation ? 30 : 0}
      origin={false}
      pinchable={true}
      keepRatio={isResizingFromCorner}
      renderDirections={getRenderDirections(resizeRules)}
      snappable={canSnap}
      snapCenter={canSnap}
      horizontalGuidelines={
        canSnap && actionsEnabled ? [0, canvasHeight / 2, canvasHeight] : []
      }
      verticalGuidelines={
        canSnap && actionsEnabled ? [0, canvasWidth / 2, canvasWidth] : []
      }
      elementGuidelines={canSnap && actionsEnabled ? otherNodes : []}
      snapGap={canSnap}
      isDisplaySnapDigit={false}
    />
  );
}

function getRenderDirections({ vertical, horizontal, diagonal }) {
  return [
    ...(vertical ? VERTICAL_HANDLES : EMPTY_HANDLES),
    ...(horizontal ? HORIZONTAL_HANDLES : EMPTY_HANDLES),
    ...(diagonal ? DIAGONAL_HANDLES : EMPTY_HANDLES),
  ];
}

SingleSelectionMovable.propTypes = {
  selectedElement: PropTypes.object.isRequired,
  targetEl: PropTypes.object.isRequired,
  pushEvent: PropTypes.object,
};

export default SingleSelectionMovable;<|MERGE_RESOLUTION|>--- conflicted
+++ resolved
@@ -52,18 +52,6 @@
     })
   );
   const {
-<<<<<<< HEAD
-    actions: { updateSelectedElements },
-  } = useStory();
-  const {
-    state: {
-      pageSize: { width: canvasWidth, height: canvasHeight },
-      nodesById,
-    },
-  } = useCanvas();
-  const {
-    actions: {
-=======
     canvasWidth,
     canvasHeight,
     nodesById,
@@ -78,20 +66,14 @@
     }) => ({ canvasWidth, canvasHeight, nodesById, fullbleedContainer })
   );
   const { getBox, editorToDataX, editorToDataY, dataToEditorY } = useUnits(
-    ({ actions: { getBox, editorToDataX, editorToDataY, dataToEditorY } }) => ({
->>>>>>> 42e544f8
+    ({ actions: { getBox, editorToDataX, editorToDataY, dataToEditorY, dataToEditorX } }) => ({
       getBox,
       editorToDataX,
       editorToDataY,
       dataToEditorY,
-<<<<<<< HEAD
       dataToEditorX,
-    },
-  } = useUnits();
-=======
     })
   );
->>>>>>> 42e544f8
   const {
     actions: { pushTransform },
   } = useTransform();
@@ -205,21 +187,6 @@
     !snapDisabled && (!isDragging || (isDragging && !activeDropTargetId));
   const hideHandles = (isDragging && isMaskable) || Boolean(draggingResource);
 
-<<<<<<< HEAD
-  const minWidth = dataToEditorX(resizeRules.minWidth);
-  const minHeight = dataToEditorY(resizeRules.minHeight);
-  const aspectRatio = selectedElement.width / selectedElement.height;
-
-  const visuallyHideHandles =
-    selectedElement.width <= resizeRules.minWidth ||
-    selectedElement.height <= resizeRules.minHeight;
-
-  const classNames = classnames('default-movable', {
-    'hide-handles': hideHandles,
-    'visually-hide-handles': visuallyHideHandles,
-    'type-text': selectedElement.type === 'text',
-  });
-=======
   // Removes element if it's outside of canvas.
   const handleElementOutOfCanvas = (target) => {
     if (isTargetOutOfContainer(target, fullbleedContainer)) {
@@ -230,7 +197,20 @@
     }
     return false;
   };
->>>>>>> 42e544f8
+
+  const minWidth = dataToEditorX(resizeRules.minWidth);
+  const minHeight = dataToEditorY(resizeRules.minHeight);
+  const aspectRatio = selectedElement.width / selectedElement.height;
+
+  const visuallyHideHandles =
+    selectedElement.width <= resizeRules.minWidth ||
+    selectedElement.height <= resizeRules.minHeight;
+
+  const classNames = classnames('default-movable', {
+    'hide-handles': hideHandles,
+    'visually-hide-handles': visuallyHideHandles,
+    'type-text': selectedElement.type === 'text',
+  });
 
   return (
     <Movable
