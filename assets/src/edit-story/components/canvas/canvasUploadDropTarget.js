/*
 * Copyright 2020 Google LLC
 *
 * Licensed under the Apache License, Version 2.0 (the "License");
 * you may not use this file except in compliance with the License.
 * You may obtain a copy of the License at
 *
 *     https://www.apache.org/licenses/LICENSE-2.0
 *
 * Unless required by applicable law or agreed to in writing, software
 * distributed under the License is distributed on an "AS IS" BASIS,
 * WITHOUT WARRANTIES OR CONDITIONS OF ANY KIND, either express or implied.
 * See the License for the specific language governing permissions and
 * limitations under the License.
 */

/**
 * External dependencies
 */
import styled from 'styled-components';
import { useCallback } from 'react';

/**
 * WordPress dependencies
 */
import { __ } from '@wordpress/i18n';

/**
 * Internal dependencies
 */
import StoryPropTypes from '../../types';
import {
  UploadDropTarget,
  UploadDropTargetScreen,
  UploadDropTargetMessageOverlay,
  UploadDropTargetOverlay,
} from '../uploadDropTarget';
<<<<<<< HEAD
import { useUploader } from '../../app/uploader';
import { useSnackbar } from '../../app/snackbar';
import { getResourceFromUploadAPI } from '../library/panes/media/mediaUtils';
=======
import { useMedia } from '../../app/media';
import { useStory } from '../../app/story';
import useInsertElement from '../canvas/useInsertElement';

>>>>>>> b434ae4f
import { Layer as CanvasLayer, PageArea } from './layout';

const MESSAGE_ID = 'edit-story-canvas-upload-message';

const PageAreaCover = styled(PageArea)`
  background-color: ${({ theme }) => theme.colors.fg.v1};
  outline: 2px solid ${({ theme }) => theme.colors.selection};
`;

function CanvasUploadDropTarget({ children }) {
<<<<<<< HEAD
  const { uploadFile } = useUploader();
  const { showSnackbar } = useSnackbar();
=======
  const {
    actions: { uploadMedia },
  } = useMedia();
>>>>>>> b434ae4f
  const insertElement = useInsertElement();
  const {
    actions: { updateElementById, deleteElementById },
  } = useStory();

  const onLocalFile = useCallback(
    ({ resource }) => {
      const element = insertElement(resource.type, {
        resource,
      });

      return element;
    },
    [insertElement]
  );
  const onUploadedFile = useCallback(
    ({ resource, element }) => {
      updateElementById({
        elementId: element.id,
        properties: {
          resource,
          type: element.resource.type,
        },
      });
    },
    [updateElementById]
  );

  const onUploadFailure = useCallback(
    ({ element }) => {
      deleteElementById({ elementId: element.id });
    },
    [deleteElementById]
  );

  const onDropHandler = useCallback(
    (files) => {
<<<<<<< HEAD
      files.forEach((file) => {
        uploadFile(file)
          .then((res) => {
            const resource = getResourceFromUploadAPI(res);
            insertElement(resource.type, { resource });
          })
          .catch((e) => {
            if (!e.isUserError) {
              e.message = __('Sorry, file has failed to upload', 'web-stories');
            }
            showSnackbar({
              message: e.message,
            });
          });
      });
    },
    [insertElement, showSnackbar, uploadFile]
=======
      uploadMedia(files, {
        onLocalFile,
        onUploadedFile,
        onUploadFailure,
      });
    },
    [uploadMedia, onLocalFile, onUploadedFile, onUploadFailure]
>>>>>>> b434ae4f
  );
  return (
    <UploadDropTarget onDrop={onDropHandler} labelledBy={MESSAGE_ID}>
      {children}
      <UploadCanvasOverlay>
        <PageAreaCover />
      </UploadCanvasOverlay>
      <UploadDropTargetScreen />
      <UploadCanvasOverlay>
        <PageArea>
          <UploadDropTargetMessageOverlay
            id={MESSAGE_ID}
            message={__(
              'Upload to media library and add to the page.',
              'web-stories'
            )}
          />
        </PageArea>
      </UploadCanvasOverlay>
    </UploadDropTarget>
  );
}

CanvasUploadDropTarget.propTypes = {
  children: StoryPropTypes.children.isRequired,
};

function UploadCanvasOverlay({ children }) {
  return (
    <UploadDropTargetOverlay>
      <CanvasLayer>{children}</CanvasLayer>
    </UploadDropTargetOverlay>
  );
}

UploadCanvasOverlay.propTypes = {
  children: StoryPropTypes.children.isRequired,
};

export default CanvasUploadDropTarget;<|MERGE_RESOLUTION|>--- conflicted
+++ resolved
@@ -35,16 +35,10 @@
   UploadDropTargetMessageOverlay,
   UploadDropTargetOverlay,
 } from '../uploadDropTarget';
-<<<<<<< HEAD
-import { useUploader } from '../../app/uploader';
-import { useSnackbar } from '../../app/snackbar';
-import { getResourceFromUploadAPI } from '../library/panes/media/mediaUtils';
-=======
 import { useMedia } from '../../app/media';
 import { useStory } from '../../app/story';
 import useInsertElement from '../canvas/useInsertElement';
 
->>>>>>> b434ae4f
 import { Layer as CanvasLayer, PageArea } from './layout';
 
 const MESSAGE_ID = 'edit-story-canvas-upload-message';
@@ -55,14 +49,9 @@
 `;
 
 function CanvasUploadDropTarget({ children }) {
-<<<<<<< HEAD
-  const { uploadFile } = useUploader();
-  const { showSnackbar } = useSnackbar();
-=======
   const {
     actions: { uploadMedia },
   } = useMedia();
->>>>>>> b434ae4f
   const insertElement = useInsertElement();
   const {
     actions: { updateElementById, deleteElementById },
@@ -100,25 +89,6 @@
 
   const onDropHandler = useCallback(
     (files) => {
-<<<<<<< HEAD
-      files.forEach((file) => {
-        uploadFile(file)
-          .then((res) => {
-            const resource = getResourceFromUploadAPI(res);
-            insertElement(resource.type, { resource });
-          })
-          .catch((e) => {
-            if (!e.isUserError) {
-              e.message = __('Sorry, file has failed to upload', 'web-stories');
-            }
-            showSnackbar({
-              message: e.message,
-            });
-          });
-      });
-    },
-    [insertElement, showSnackbar, uploadFile]
-=======
       uploadMedia(files, {
         onLocalFile,
         onUploadedFile,
@@ -126,7 +96,6 @@
       });
     },
     [uploadMedia, onLocalFile, onUploadedFile, onUploadFailure]
->>>>>>> b434ae4f
   );
   return (
     <UploadDropTarget onDrop={onDropHandler} labelledBy={MESSAGE_ID}>
