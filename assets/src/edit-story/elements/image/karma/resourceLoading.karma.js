/*
 * Copyright 2020 Google LLC
 *
 * Licensed under the Apache License, Version 2.0 (the "License");
 * you may not use this file except in compliance with the License.
 * You may obtain a copy of the License at
 *
 *     https://www.apache.org/licenses/LICENSE-2.0
 *
 * Unless required by applicable law or agreed to in writing, software
 * distributed under the License is distributed on an "AS IS" BASIS,
 * WITHOUT WARRANTIES OR CONDITIONS OF ANY KIND, either express or implied.
 * See the License for the specific language governing permissions and
 * limitations under the License.
 */

/**
 * Internal dependencies
 */
import { Fixture } from '../../../karma';
import resourceList from '../../../utils/resourceList';
import { useStory } from '../../../app/story';

describe('Image resource loading integration', () => {
  let fixture;

  beforeEach(async () => {
    fixture = new Fixture();
    await fixture.render();
  });

  afterEach(() => {
    fixture.restore();
  });

<<<<<<< HEAD
  it('should use cached thumbnail then switch to fullsize', async () => {
    // Sleep a bit to ensure the media gallery grid is properly laid out.
    await fixture.events.sleep(50);

=======
  // Disable reason: flaky and blocks merging. See https://github.com/google/web-stories-wp/issues/4388
  // eslint-disable-next-line jasmine/no-disabled-tests
  xit('should use cached thumbnail then switch to fullsize', async () => {
>>>>>>> fd68af77
    const image = fixture.screen.getAllByLabelText(
      'image with transparent background'
    );
    await fixture.events.mouse.clickOn(image[0], 10, 10);

    // We don't check for immediately cached value here because we would have to set a timeout of about 100ms in image/display in order to catch it here
    // expect(resourceList.get(2).type).toEqual('cached');

    await fixture.events.sleep(100); // Wait a bit for fullsize timeout

<<<<<<< HEAD
    expect(resourceList.get(8).type).toEqual('fullsize');
=======
    expect(resourceList.get(2)?.type).toEqual('fullsize');
>>>>>>> fd68af77
    const frames = fixture.screen.getAllByTestId('frameElement');
    const imageFrame = frames[1];
    const imageId = imageFrame.dataset.elementId;
    const imageTag = fixture.editor.canvas.displayLayer
      .display(imageId)
      .node.querySelector('img');

    const storyContext = await fixture.renderHook(() => useStory());
    const storyDataSrc =
      storyContext.state.currentPage.elements[1].resource.src;

    await fixture.snapshot(
      'Image with transparent background is displayed properly'
    );

    expect(imageTag.src).toEqual(storyDataSrc);
  });
});<|MERGE_RESOLUTION|>--- conflicted
+++ resolved
@@ -33,16 +33,10 @@
     fixture.restore();
   });
 
-<<<<<<< HEAD
   it('should use cached thumbnail then switch to fullsize', async () => {
     // Sleep a bit to ensure the media gallery grid is properly laid out.
     await fixture.events.sleep(50);
 
-=======
-  // Disable reason: flaky and blocks merging. See https://github.com/google/web-stories-wp/issues/4388
-  // eslint-disable-next-line jasmine/no-disabled-tests
-  xit('should use cached thumbnail then switch to fullsize', async () => {
->>>>>>> fd68af77
     const image = fixture.screen.getAllByLabelText(
       'image with transparent background'
     );
@@ -53,11 +47,7 @@
 
     await fixture.events.sleep(100); // Wait a bit for fullsize timeout
 
-<<<<<<< HEAD
     expect(resourceList.get(8).type).toEqual('fullsize');
-=======
-    expect(resourceList.get(2)?.type).toEqual('fullsize');
->>>>>>> fd68af77
     const frames = fixture.screen.getAllByTestId('frameElement');
     const imageFrame = frames[1];
     const imageId = imageFrame.dataset.elementId;
