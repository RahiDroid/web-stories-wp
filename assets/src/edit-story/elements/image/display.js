--- conflicted
+++ resolved
@@ -44,12 +44,8 @@
 }) {
   const imageRef = useRef(null);
 
-<<<<<<< HEAD
   const imgProps = getMediaSizePositionProps(
-=======
-  const imgProps = getMediaProps(
     resource,
->>>>>>> 10cae2dc
     width,
     height,
     scale,
@@ -64,12 +60,8 @@
     } else {
       const { resize } = transform;
       if (resize[0] !== 0 && resize[1] !== 0) {
-<<<<<<< HEAD
         const newImgProps = getMediaSizePositionProps(
-=======
-        const newImgProps = getMediaProps(
           resource,
->>>>>>> 10cae2dc
           resize[0],
           resize[1],
           scale,
