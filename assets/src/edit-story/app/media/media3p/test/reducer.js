/*
 * Copyright 2020 Google LLC
 *
 * Licensed under the Apache License, Version 2.0 (the "License");
 * you may not use this file except in compliance with the License.
 * You may obtain a copy of the License at
 *
 *     https://www.apache.org/licenses/LICENSE-2.0
 *
 * Unless required by applicable law or agreed to in writing, software
 * distributed under the License is distributed on an "AS IS" BASIS,
 * WITHOUT WARRANTIES OR CONDITIONS OF ANY KIND, either express or implied.
 * See the License for the specific language governing permissions and
 * limitations under the License.
 */

/**
 * External dependencies
 */
import { renderHook } from '@testing-library/react-hooks';

/**
 * Internal dependencies
 */
<<<<<<< HEAD
import providerReducer from '../providerReducer';
import reducer from '../reducer';
import useMediaReducer from '../../useMediaReducer';
import * as media3pActionsToWrap from '../actions';
=======
import * as actionsToWrap from '../actions';
>>>>>>> e2d76049
import * as types from '../../types';
import reducer from '../reducer';
import useMediaReducer from '../../useMediaReducer';

describe('reducer', () => {
  let initialValue;

  beforeEach(() => {
    initialValue = reducer(undefined, { type: types.INITIAL_STATE });
  });

  it('should provide initial state for each provider', () => {
    expect(initialValue).toStrictEqual(
      expect.objectContaining({ unsplash: expect.anything() })
    );
  });

  it('should reduce each provider state', () => {
<<<<<<< HEAD
    providerReducer.mockReturnValueOnce({ key: 'value' });
    const newState = reducer(initialValue, {
      type: 'action',
      payload: { provider: 'unsplash' },
    });

    expect(providerReducer).toHaveBeenCalledWith(
      {},
      { type: 'action', payload: { provider: 'unsplash' } }
=======
    const { result } = renderHook(() =>
      useMediaReducer(reducer, actionsToWrap)
    );

    result.current.actions.fetchMediaSuccess({
      provider: 'unsplash',
      media: [{ id: 'id' }],
    });

    expect(result.current.state.unsplash).toStrictEqual(
      expect.objectContaining({
        isMediaLoaded: true,
        isMediaLoading: false,
      })
    );
  });

  it('should assign selectedProvider on setSelectedProvider', () => {
    const { result } = renderHook(() =>
      useMediaReducer(reducer, actionsToWrap)
>>>>>>> e2d76049
    );

    result.current.actions.setSelectedProvider({ provider: 'unsplash' });

    expect(result.current.state).toStrictEqual(
      expect.objectContaining({
        selectedProvider: 'unsplash',
      })
    );
  });

  it('should assign selectedProvider on setSelectedProvider', () => {
    const { result } = renderHook(() =>
      useMediaReducer(reducer, media3pActionsToWrap)
    );

    result.current.actions.setSelectedProvider({ provider: 'unsplash' });

    expect(result.current.state).toStrictEqual(
      expect.objectContaining({
        selectedProvider: 'unsplash',
      })
    );
  });
});<|MERGE_RESOLUTION|>--- conflicted
+++ resolved
@@ -22,17 +22,10 @@
 /**
  * Internal dependencies
  */
-<<<<<<< HEAD
-import providerReducer from '../providerReducer';
 import reducer from '../reducer';
 import useMediaReducer from '../../useMediaReducer';
 import * as media3pActionsToWrap from '../actions';
-=======
-import * as actionsToWrap from '../actions';
->>>>>>> e2d76049
 import * as types from '../../types';
-import reducer from '../reducer';
-import useMediaReducer from '../../useMediaReducer';
 
 describe('reducer', () => {
   let initialValue;
@@ -48,19 +41,8 @@
   });
 
   it('should reduce each provider state', () => {
-<<<<<<< HEAD
-    providerReducer.mockReturnValueOnce({ key: 'value' });
-    const newState = reducer(initialValue, {
-      type: 'action',
-      payload: { provider: 'unsplash' },
-    });
-
-    expect(providerReducer).toHaveBeenCalledWith(
-      {},
-      { type: 'action', payload: { provider: 'unsplash' } }
-=======
     const { result } = renderHook(() =>
-      useMediaReducer(reducer, actionsToWrap)
+      useMediaReducer(reducer, media3pActionsToWrap)
     );
 
     result.current.actions.fetchMediaSuccess({
@@ -72,21 +54,6 @@
       expect.objectContaining({
         isMediaLoaded: true,
         isMediaLoading: false,
-      })
-    );
-  });
-
-  it('should assign selectedProvider on setSelectedProvider', () => {
-    const { result } = renderHook(() =>
-      useMediaReducer(reducer, actionsToWrap)
->>>>>>> e2d76049
-    );
-
-    result.current.actions.setSelectedProvider({ provider: 'unsplash' });
-
-    expect(result.current.state).toStrictEqual(
-      expect.objectContaining({
-        selectedProvider: 'unsplash',
       })
     );
   });
