/*
 * Copyright 2020 Google LLC
 *
 * Licensed under the Apache License, Version 2.0 (the "License");
 * you may not use this file except in compliance with the License.
 * You may obtain a copy of the License at
 *
 *     https://www.apache.org/licenses/LICENSE-2.0
 *
 * Unless required by applicable law or agreed to in writing, software
 * distributed under the License is distributed on an "AS IS" BASIS,
 * WITHOUT WARRANTIES OR CONDITIONS OF ANY KIND, either express or implied.
 * See the License for the specific language governing permissions and
 * limitations under the License.
 */

/**
 * External dependencies
 */
import { useEffect, useRef } from 'react';

/**
 * WordPress dependencies
 */
<<<<<<< HEAD
import { __ } from '@wordpress/i18n';

/**
 * Internal dependencies
 */
=======
>>>>>>> 757c3845
import { useSnackbar } from '../../snackbar';
import { useMedia3pApi } from './api';
import { PROVIDERS } from './providerConfiguration';

/**
 * @typedef {Object} FetchMediaEffectParams
 * @property {string} provider provider name
 * @property {string} selectedProvider selected provider
 * @property {string} searchTerm current search term
 * @property {string} selectedCategoryId current category id
 * @property {string} pageToken current page token
 * @property {boolean} isMediaLoading is the media loading
 * @property {boolean} isMediaLoaded is media loaded
 * @property {import('./typedefs').FetchMediaStartFn} fetchMediaStart oction
 * dispatched when fetch media process starts.
 * @property {import('./typedefs').FetchMediaSuccessFn} fetchMediaSuccess action
 * dispatched when fetching media has been a success
 * @property {import('./typedefs').FetchMediaErrorFn} fetchMediaError action
 * dispatched when fetching media returns an error
 */

/**
 * The side effect that fetches the media from the backend.
 *
 * @param {FetchMediaEffectParams} obj required actions and parameters
 */
export default function useFetchMediaEffect({
  provider,
  selectedProvider,
  searchTerm,
  selectedCategoryId,
  pageToken,
  isMediaLoading,
  isMediaLoaded,
  fetchMediaStart,
  fetchMediaSuccess,
  fetchMediaError,
}) {
  const {
    actions: { listMedia, listCategoryMedia },
  } = useMedia3pApi();

  const { showSnackbar } = useSnackbar();

  const previousPropsRef = useRef();

  useEffect(() => {
    // Previous props are read from current, and stored to current after that.
    // This allows us to get the previous values and compare for changes.
    const previousProps = previousPropsRef.current;
    previousPropsRef.current = {
      pageToken,
      searchTerm,
      selectedCategoryId,
      isMediaLoading,
      isMediaLoaded,
    };

    async function fetch() {
      fetchMediaStart({ provider, pageToken });
      try {
        let media, nextPageToken;
        if (selectedCategoryId) {
          ({ media, nextPageToken } = await listCategoryMedia({
            provider,
            selectedCategoryId,
            pageToken,
          }));
        } else {
          ({ media, nextPageToken } = await listMedia({
            provider,
            searchTerm,
            pageToken,
          }));
        }
        fetchMediaSuccess({
          provider,
          media,
          pageToken,
          nextPageToken,
        });
      } catch (e) {
        fetchMediaError({ provider, pageToken });
        showSnackbar({ message: PROVIDERS[provider].fetchMediaErrorMessage });
      }
    }

    // If we switched provider tab, and we already had loaded a page there, we
    // don't load media again.
    const somethingChanged =
      previousProps &&
      (pageToken != previousProps.pageToken ||
        searchTerm != previousProps.searchTerm ||
        selectedCategoryId != previousProps.selectedCategoryId);
    const firstFetchOrSomethingChanged =
      !previousProps ||
      (!previousProps.isMediaLoading && !previousProps.isMediaLoaded) ||
      somethingChanged;

    if (provider === selectedProvider && firstFetchOrSomethingChanged) {
      fetch();
    }
    // We don't want to depend on previousProps, see https://blog.logrocket.com/how-to-get-previous-props-state-with-react-hooks/
    // eslint-disable-next-line react-hooks/exhaustive-deps
  }, [
    // Fetch media is triggered by changes to these.
    selectedProvider,
    pageToken,
    searchTerm,
    selectedCategoryId,
    // These attributes never change.
    provider,
    listMedia,
    listCategoryMedia,
    fetchMediaError,
    fetchMediaStart,
    fetchMediaSuccess,
    showSnackbar,
    previousPropsRef,
  ]);
}<|MERGE_RESOLUTION|>--- conflicted
+++ resolved
@@ -20,16 +20,8 @@
 import { useEffect, useRef } from 'react';
 
 /**
- * WordPress dependencies
- */
-<<<<<<< HEAD
-import { __ } from '@wordpress/i18n';
-
-/**
  * Internal dependencies
  */
-=======
->>>>>>> 757c3845
 import { useSnackbar } from '../../snackbar';
 import { useMedia3pApi } from './api';
 import { PROVIDERS } from './providerConfiguration';
