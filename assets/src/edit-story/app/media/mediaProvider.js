/*
 * Copyright 2020 Google LLC
 *
 * Licensed under the Apache License, Version 2.0 (the "License");
 * you may not use this file except in compliance with the License.
 * You may obtain a copy of the License at
 *
 *     https://www.apache.org/licenses/LICENSE-2.0
 *
 * Unless required by applicable law or agreed to in writing, software
 * distributed under the License is distributed on an "AS IS" BASIS,
 * WITHOUT WARRANTIES OR CONDITIONS OF ANY KIND, either express or implied.
 * See the License for the specific language governing permissions and
 * limitations under the License.
 */

/**
 * External dependencies
 */
import PropTypes from 'prop-types';

/**
 * Internal dependencies
 */
<<<<<<< HEAD
import provideLocalContextValue from './local/provideContextValue';
import provideMedia3pContextValue from './media3p/provideContextValue';
=======
import useContextValueProvider from './local/useContextValueProvider';
>>>>>>> d94f390a
import useMediaReducer from './useMediaReducer';
import Context from './context';

function MediaProvider({ children }) {
  const { state, actions } = useMediaReducer();
<<<<<<< HEAD

  const local = provideLocalContextValue(state.local, actions);
  const media3p = provideMedia3pContextValue(state.media3p, actions);

  const context = { local, media3p };
=======
  const context = useContextValueProvider(state, actions);
>>>>>>> d94f390a
  return <Context.Provider value={context}>{children}</Context.Provider>;
}

MediaProvider.propTypes = {
  children: PropTypes.node,
};

export default MediaProvider;<|MERGE_RESOLUTION|>--- conflicted
+++ resolved
@@ -22,26 +22,18 @@
 /**
  * Internal dependencies
  */
-<<<<<<< HEAD
-import provideLocalContextValue from './local/provideContextValue';
-import provideMedia3pContextValue from './media3p/provideContextValue';
-=======
-import useContextValueProvider from './local/useContextValueProvider';
->>>>>>> d94f390a
+import useLocalContextValueProvider from './local/useContextValueProvider';
+import useMedia3pContextValueProvider from './media3p/useContextValueProvider';
 import useMediaReducer from './useMediaReducer';
 import Context from './context';
 
 function MediaProvider({ children }) {
   const { state, actions } = useMediaReducer();
-<<<<<<< HEAD
 
-  const local = provideLocalContextValue(state.local, actions);
-  const media3p = provideMedia3pContextValue(state.media3p, actions);
+  const local = useLocalContextValueProvider(state.local, actions);
+  const media3p = useMedia3pContextValueProvider(state.media3p, actions);
 
   const context = { local, media3p };
-=======
-  const context = useContextValueProvider(state, actions);
->>>>>>> d94f390a
   return <Context.Provider value={context}>{children}</Context.Provider>;
 }
 
