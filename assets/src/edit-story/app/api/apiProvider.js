--- conflicted
+++ resolved
@@ -25,20 +25,6 @@
 	);
 
 	const getMedia = useCallback(
-<<<<<<< HEAD
-		() => apiFetch( { path: `${ media }/` } )
-			.then( ( data ) => data.map(
-				( {
-					guid: { rendered: src },
-					media_details: { width: origWidth, height: origHeight },
-				} ) => ( {
-					src,
-					origWidth,
-					origHeight,
-				} ),
-			) ),
-		[ media ],
-=======
 		( { mediaType } ) => {
 			let apiPath = media;
 			const perPage = 100;
@@ -48,9 +34,18 @@
 				apiPath = addQueryArgs( apiPath, { media_type: mediaType } );
 			}
 
-			return apiFetch( { path: apiPath } ).then( ( data ) => data.map( ( { guid: { rendered: src } } ) => ( { src } ) ) );
+			return apiFetch( { path: apiPath } )
+				.then( ( data ) => data.map(
+					( {
+						guid: { rendered: src },
+						media_details: { width: origWidth, height: origHeight },
+					} ) => ( {
+						src,
+						origWidth,
+						origHeight,
+					} ),
+				) );
 		},	[ media ],
->>>>>>> 20eb9317
 	);
 
 	const state = {
