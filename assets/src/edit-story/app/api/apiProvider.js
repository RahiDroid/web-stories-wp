/*
 * Copyright 2020 Google LLC
 *
 * Licensed under the Apache License, Version 2.0 (the "License");
 * you may not use this file except in compliance with the License.
 * You may obtain a copy of the License at
 *
 *     https://www.apache.org/licenses/LICENSE-2.0
 *
 * Unless required by applicable law or agreed to in writing, software
 * distributed under the License is distributed on an "AS IS" BASIS,
 * WITHOUT WARRANTIES OR CONDITIONS OF ANY KIND, either express or implied.
 * See the License for the specific language governing permissions and
 * limitations under the License.
 */

/**
 * External dependencies
 */
import PropTypes from 'prop-types';
import { useCallback } from 'react';

/**
 * WordPress dependencies
 */
import apiFetch from '@wordpress/api-fetch';

/**
 * Internal dependencies
 */
import addQueryArgs from '../../utils/addQueryArgs';
import { DATA_VERSION } from '../../migration';
import { useConfig } from '../';
import Context from './context';

function APIProvider({ children }) {
  const {
    api: { stories, media, fonts, link, users, statuses },
  } = useConfig();

  const getStoryById = useCallback(
    (storyId) => {
      const path = addQueryArgs(`${stories}/${storyId}`, { context: `edit` });
      return apiFetch({ path });
    },
    [stories]
  );

  const saveStoryById = useCallback(
    /**
     * Fire REST API call to save story.
     *
     * @param {import('../../types').Story} story Story object.
     * @return {Promise} Return apiFetch promise.
     */
    ({
      storyId,
      title,
      status,
      pages,
      author,
      slug,
      date,
      modified,
      content,
      excerpt,
      featuredMedia,
      password,
<<<<<<< HEAD
      colorPresets,
=======
      publisherLogo,
>>>>>>> 747a5ccf
    }) => {
      return apiFetch({
        path: `${stories}/${storyId}`,
        data: {
          title,
          status,
          author,
          password,
          slug,
          date,
          modified,
          content,
          excerpt,
          story_data: { version: DATA_VERSION, pages },
          featured_media: featuredMedia,
<<<<<<< HEAD
          color_presets: colorPresets,
=======
          publisher_logo: publisherLogo,
>>>>>>> 747a5ccf
        },
        method: 'POST',
      });
    },
    [stories]
  );

  const deleteStoryById = useCallback(
    /**
     * Fire REST API call to delete story.
     *
     * @param {number}   storyId Story post id.
     * @return {Promise} Return apiFetch promise.
     */
    (storyId) => {
      return apiFetch({
        path: `${stories}/${storyId}`,
        method: 'DELETE',
      });
    },
    [stories]
  );

  const getMedia = useCallback(
    ({ mediaType, searchTerm, pagingNum }) => {
      let apiPath = media;
      const perPage = 100;
      apiPath = addQueryArgs(apiPath, {
        context: 'edit',
        per_page: perPage,
        page: pagingNum,
      });

      if (mediaType) {
        apiPath = addQueryArgs(apiPath, { media_type: mediaType });
      }

      if (searchTerm) {
        apiPath = addQueryArgs(apiPath, { search: searchTerm });
      }

      return apiFetch({ path: apiPath, parse: false }).then(
        async (response) => {
          const jsonArray = await response.json();
          const data = jsonArray.map(
            ({
              id,
              guid: { rendered: src },
              media_details: {
                width: oWidth,
                height: oHeight,
                length_formatted: lengthFormatted,
              },
              title: { raw: title },
              description: { raw: description },
              mime_type: mimeType,
              featured_media: posterId,
              featured_media_src: poster,
              alt_text: alt,
            }) => ({
              id,
              posterId,
              poster,
              src,
              oWidth,
              oHeight,
              mimeType,
              lengthFormatted,
              alt: alt ? alt : description,
              title,
            })
          );

          return { data, headers: response.headers };
        }
      );
    },
    [media]
  );

  /**
   * Upload file to via REST API.
   *
   * @param {File}    file           Media File to Save.
   * @param {?Object} additionalData Additional data to include in the request.
   *
   * @return {Promise} Media Object Promise.
   */
  const uploadMedia = useCallback(
    (file, additionalData) => {
      // Create upload payload
      const data = new window.FormData();
      data.append('file', file, file.name || file.type.replace('/', '.'));
      Object.entries(additionalData).forEach(([key, value]) =>
        data.append(key, value)
      );
      return apiFetch({
        path: media,
        body: data,
        method: 'POST',
      });
    },
    [media]
  );

  /**
   * Update Existing media.
   *
   * @param  {number} mediaId
   * @param  {Object} data Object of properties to update on attachment.
   * @return {Promise} Media Object Promise.
   */
  const updateMedia = useCallback(
    (mediaId, data) => {
      return apiFetch({
        path: `${media}/${mediaId}`,
        data,
        method: 'POST',
      });
    },
    [media]
  );

  /**
   * Gets metadata (title, favicon, etc.) from
   * a provided URL.
   *
   * @param  {number} url
   * @return {Promise} Result promise
   */
  const getLinkMetadata = useCallback(
    (url) => {
      const path = addQueryArgs(link, { url });
      return apiFetch({
        path,
      });
    },
    [link]
  );

  const getAllFonts = useCallback(
    ({}) => {
      return apiFetch({ path: fonts }).then((data) =>
        data.map((font) => ({
          value: font.name,
          ...font,
        }))
      );
    },
    [fonts]
  );

  const getAllStatuses = useCallback(() => {
    const path = addQueryArgs(statuses, { context: `edit` });
    return apiFetch({ path });
  }, [statuses]);

  const getAllUsers = useCallback(() => {
    return apiFetch({ path: users });
  }, [users]);

  const state = {
    actions: {
      getStoryById,
      getMedia,
      getLinkMetadata,
      saveStoryById,
      deleteStoryById,
      getAllFonts,
      getAllStatuses,
      getAllUsers,
      uploadMedia,
      updateMedia,
    },
  };

  return <Context.Provider value={state}>{children}</Context.Provider>;
}

APIProvider.propTypes = {
  children: PropTypes.oneOfType([
    PropTypes.arrayOf(PropTypes.node),
    PropTypes.node,
  ]).isRequired,
};

export default APIProvider;<|MERGE_RESOLUTION|>--- conflicted
+++ resolved
@@ -66,11 +66,8 @@
       excerpt,
       featuredMedia,
       password,
-<<<<<<< HEAD
       colorPresets,
-=======
       publisherLogo,
->>>>>>> 747a5ccf
     }) => {
       return apiFetch({
         path: `${stories}/${storyId}`,
@@ -86,11 +83,8 @@
           excerpt,
           story_data: { version: DATA_VERSION, pages },
           featured_media: featuredMedia,
-<<<<<<< HEAD
           color_presets: colorPresets,
-=======
           publisher_logo: publisherLogo,
->>>>>>> 747a5ccf
         },
         method: 'POST',
       });
